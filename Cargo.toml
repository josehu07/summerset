--- conflicted
+++ resolved
@@ -22,11 +22,6 @@
 serde = { version = "1.0", features = ["derive"] }
 toml = { version = "0.7", features = ["parse"] }
 log = "0.4"
-<<<<<<< HEAD
-reed-solomon-erasure = { version = "6.0", features = ["simd-accel"] }
-ctrlc = { version = "3.4", features = ["termination"] }
-get-size = { version = "0.1", features = ["derive"] }
-=======
 reed-solomon-erasure = { version = "6.0" }
 ctrlc = { version = "3.4", features = ["termination"] }
 get-size = { version = "0.1", features = ["derive"] }
@@ -37,9 +32,4 @@
 criterion = "0.5"
 
 [features]
-rse-simd = ["reed-solomon-erasure/simd-accel"]
-
-[[bench]]
-name = "rse_bench"
-harness = false
->>>>>>> 40535fc7
+rse-simd = ["reed-solomon-erasure/simd-accel"]