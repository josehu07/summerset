import sys
import os
import signal
import argparse
import subprocess
from pathlib import Path


def do_cargo_build(release):
    print("Building everything...")
    cmd = ["cargo", "build", "--workspace"]
    if release:
        cmd.append("-r")
    proc = subprocess.Popen(cmd)
    return proc.wait()


def run_process(cmd, capture_stderr=False):
    print("Run:", " ".join(cmd))
    proc = None
    if capture_stderr:
        proc = subprocess.Popen(cmd, stderr=subprocess.PIPE)
    else:
        proc = subprocess.Popen(cmd)
    return proc


def kill_all_matching(name, force=False):
    print("Kill all:", name)
    assert name.count(" ") == 0
    cmd = "killall -9" if force else "killall"
    cmd += f" {name} > /dev/null 2>&1"
    os.system(cmd)


MANAGER_SRV_PORT = 52600
MANAGER_CLI_PORT = 52601

SERVER_API_PORT = lambda r: 52700 + r
SERVER_P2P_PORT = lambda r: 52800 + r


PROTOCOL_BACKER_PATH = {
    "RepNothing": lambda r: f"backer_path='/tmp/summerset.rep_nothing.{r}.wal'",
    "SimplePush": lambda r: f"backer_path='/tmp/summerset.simple_push.{r}.wal'",
    "MultiPaxos": lambda r: f"backer_path='/tmp/summerset.multipaxos.{r}.wal'",
    "RSPaxos": lambda r: f"backer_path='/tmp/summerset.rs_paxos.{r}.wal'",
<<<<<<< HEAD
}


def config_with_backer_path(protocol, config, replica):
    result_config = PROTOCOL_BACKER_PATH[protocol](replica)

    if config is not None and len(config) > 0:
        if "backer_path" in config:
            result_config = config  # use user-supplied path
=======
    "Crossword": lambda r: f"backer_path='/tmp/summerset.crossword.{r}.wal'",
}

PROTOCOL_SNAPSHOT_PATH = {
    "MultiPaxos": lambda r: f"snapshot_path='/tmp/summerset.multipaxos.{r}.snap'",
    "RSPaxos": lambda r: f"snapshot_path='/tmp/summerset.rs_paxos.{r}.snap'",
    "Crossword": lambda r: f"snapshot_path='/tmp/summerset.crossword.{r}.snap'",
}


def config_with_file_paths(protocol, config, replica):
    result_config = PROTOCOL_BACKER_PATH[protocol](replica)
    if protocol in PROTOCOL_SNAPSHOT_PATH:
        result_config += "+"
        result_config += PROTOCOL_SNAPSHOT_PATH[protocol](replica)

    if config is not None and len(config) > 0:
        if "backer_path" in config or "snapshot_path" in config:
            result_config = config  # use user-supplied path
            # NOTE: ignores the other one
>>>>>>> d0ab4e52
        else:
            result_config += "+"
            result_config += config

    return result_config


def compose_manager_cmd(protocol, srv_port, cli_port, num_replicas, release):
    cmd = [f"./target/{'release' if release else 'debug'}/summerset_manager"]
    cmd += [
        "-p",
        protocol,
        "-s",
        str(srv_port),
        "-c",
        str(cli_port),
        "-n",
        str(num_replicas),
    ]
    return cmd


def launch_manager(protocol, num_replicas, release):
    cmd = compose_manager_cmd(
        protocol,
        MANAGER_SRV_PORT,
        MANAGER_CLI_PORT,
        num_replicas,
        release,
    )
    return run_process(cmd, capture_stderr=True)


def wait_manager_setup(proc):
    accepting_servers, accepting_clients = False, False

    for line in iter(proc.stderr.readline, b""):
        sys.stderr.buffer.write(line)
        sys.stderr.flush()

        l = line.decode()
        if "(m) accepting servers" in l:
            assert not accepting_servers
            accepting_servers = True
        if "(m) accepting clients" in l:
            assert not accepting_clients
            accepting_clients = True

        if accepting_servers and accepting_clients:
            break


def compose_server_cmd(protocol, api_port, p2p_port, manager, config, release):
    cmd = [f"./target/{'release' if release else 'debug'}/summerset_server"]
    cmd += [
        "-p",
        protocol,
        "-a",
        str(api_port),
        "-i",
        str(p2p_port),
        "-m",
        manager,
    ]
    if config is not None and len(config) > 0:
        cmd += ["--config", config]
    return cmd


def launch_servers(protocol, num_replicas, release, config):
    server_procs = []
    for replica in range(num_replicas):
        cmd = compose_server_cmd(
            protocol,
            SERVER_API_PORT(replica),
            SERVER_P2P_PORT(replica),
            f"127.0.0.1:{MANAGER_SRV_PORT}",
<<<<<<< HEAD
            config_with_backer_path(protocol, config, replica),
=======
            config_with_file_paths(protocol, config, replica),
>>>>>>> d0ab4e52
            release,
        )
        proc = run_process(cmd)
        server_procs.append(proc)

    return server_procs


if __name__ == "__main__":
    parser = argparse.ArgumentParser(allow_abbrev=False)
    parser.add_argument(
        "-p", "--protocol", type=str, required=True, help="protocol name"
    )
    parser.add_argument(
        "-n", "--num_replicas", type=int, required=True, help="number of replicas"
    )
    parser.add_argument(
        "-r", "--release", action="store_true", help="if set, run release mode"
    )
    parser.add_argument(
        "-c", "--config", type=str, help="protocol-specific TOML config string"
    )
    args = parser.parse_args()

    # kill all existing server and manager processes
    kill_all_matching("summerset_server", force=True)
    kill_all_matching("summerset_manager", force=True)

    # remove all existing wal log & snapshot files
    for path in Path("/tmp").glob("summerset.*.wal"):
        path.unlink()
    for path in Path("/tmp").glob("summerset.*.snap"):
        path.unlink()

    # build everything
    rc = do_cargo_build(args.release)
    if rc != 0:
        print("ERROR: cargo build failed")
        sys.exit(rc)

    # launch cluster manager oracle first
    manager_proc = launch_manager(args.protocol, args.num_replicas, args.release)
    wait_manager_setup(manager_proc)

    # then launch server replicas
    server_procs = launch_servers(
        args.protocol, args.num_replicas, args.release, args.config
    )

    # register termination signals handler
    def kill_spawned_procs(*args):
        for proc in server_procs:
            proc.terminate()
        for proc in server_procs:
            proc.wait()
        manager_proc.terminate()

    signal.signal(signal.SIGINT, kill_spawned_procs)
    signal.signal(signal.SIGTERM, kill_spawned_procs)
    signal.signal(signal.SIGHUP, kill_spawned_procs)

    # since we piped manager proc's output, re-print it out
    for line in iter(manager_proc.stderr.readline, b""):
        sys.stderr.buffer.write(line)
        sys.stderr.flush()

    # reaches here after manager proc has terminated
    rc = manager_proc.wait()
    sys.exit(rc)<|MERGE_RESOLUTION|>--- conflicted
+++ resolved
@@ -45,24 +45,11 @@
     "SimplePush": lambda r: f"backer_path='/tmp/summerset.simple_push.{r}.wal'",
     "MultiPaxos": lambda r: f"backer_path='/tmp/summerset.multipaxos.{r}.wal'",
     "RSPaxos": lambda r: f"backer_path='/tmp/summerset.rs_paxos.{r}.wal'",
-<<<<<<< HEAD
-}
-
-
-def config_with_backer_path(protocol, config, replica):
-    result_config = PROTOCOL_BACKER_PATH[protocol](replica)
-
-    if config is not None and len(config) > 0:
-        if "backer_path" in config:
-            result_config = config  # use user-supplied path
-=======
-    "Crossword": lambda r: f"backer_path='/tmp/summerset.crossword.{r}.wal'",
 }
 
 PROTOCOL_SNAPSHOT_PATH = {
     "MultiPaxos": lambda r: f"snapshot_path='/tmp/summerset.multipaxos.{r}.snap'",
     "RSPaxos": lambda r: f"snapshot_path='/tmp/summerset.rs_paxos.{r}.snap'",
-    "Crossword": lambda r: f"snapshot_path='/tmp/summerset.crossword.{r}.snap'",
 }
 
 
@@ -76,7 +63,19 @@
         if "backer_path" in config or "snapshot_path" in config:
             result_config = config  # use user-supplied path
             # NOTE: ignores the other one
->>>>>>> d0ab4e52
+        else:
+            result_config += "+"
+            result_config += config
+
+    return result_config
+
+
+def config_with_backer_path(protocol, config, replica):
+    result_config = PROTOCOL_BACKER_PATH[protocol](replica)
+
+    if config is not None and len(config) > 0:
+        if "backer_path" in config:
+            result_config = config  # use user-supplied path
         else:
             result_config += "+"
             result_config += config
@@ -154,11 +153,7 @@
             SERVER_API_PORT(replica),
             SERVER_P2P_PORT(replica),
             f"127.0.0.1:{MANAGER_SRV_PORT}",
-<<<<<<< HEAD
-            config_with_backer_path(protocol, config, replica),
-=======
             config_with_file_paths(protocol, config, replica),
->>>>>>> d0ab4e52
             release,
         )
         proc = run_process(cmd)
