--- conflicted
+++ resolved
@@ -44,24 +44,14 @@
     "RepNothing": lambda r: f"backer_path='/tmp/summerset.rep_nothing.{r}.wal'",
     "SimplePush": lambda r: f"backer_path='/tmp/summerset.simple_push.{r}.wal'",
     "MultiPaxos": lambda r: f"backer_path='/tmp/summerset.multipaxos.{r}.wal'",
-<<<<<<< HEAD
-    "RSPaxos": lambda r: f"backer_path='/tmp/summerset.rs_paxos.{r}.wal'",
-=======
     "Raft": lambda r: f"backer_path='/tmp/summerset.raft.{r}.wal'",
     "RSPaxos": lambda r: f"backer_path='/tmp/summerset.rs_paxos.{r}.wal'",
-    "Crossword": lambda r: f"backer_path='/tmp/summerset.crossword.{r}.wal'",
->>>>>>> cb7f7384
 }
 
 PROTOCOL_SNAPSHOT_PATH = {
     "MultiPaxos": lambda r: f"snapshot_path='/tmp/summerset.multipaxos.{r}.snap'",
-<<<<<<< HEAD
-    "RSPaxos": lambda r: f"snapshot_path='/tmp/summerset.rs_paxos.{r}.snap'",
-=======
     "Raft": lambda r: f"snapshot_path='/tmp/summerset.raft.{r}.snap'",
     "RSPaxos": lambda r: f"snapshot_path='/tmp/summerset.rs_paxos.{r}.snap'",
-    "Crossword": lambda r: f"snapshot_path='/tmp/summerset.crossword.{r}.snap'",
->>>>>>> cb7f7384
 }
 
 
@@ -82,22 +72,6 @@
     return result_config
 
 
-<<<<<<< HEAD
-def config_with_backer_path(protocol, config, replica):
-    result_config = PROTOCOL_BACKER_PATH[protocol](replica)
-
-    if config is not None and len(config) > 0:
-        if "backer_path" in config:
-            result_config = config  # use user-supplied path
-        else:
-            result_config += "+"
-            result_config += config
-
-    return result_config
-
-
-=======
->>>>>>> cb7f7384
 def compose_manager_cmd(protocol, srv_port, cli_port, num_replicas, release):
     cmd = [f"./target/{'release' if release else 'debug'}/summerset_manager"]
     cmd += [
