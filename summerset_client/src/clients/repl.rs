--- conflicted
+++ resolved
@@ -10,13 +10,9 @@
 
 use tokio::time::Duration;
 
-<<<<<<< HEAD
-use summerset::{GenericEndpoint, Command, SummersetError};
-=======
 use summerset::{
     ReplicaId, GenericEndpoint, Command, CtrlRequest, CtrlReply, SummersetError,
 };
->>>>>>> cb7f7384
 
 /// Prompt string at the start of line.
 const PROMPT: &str = ">>>>> ";
@@ -32,12 +28,9 @@
     /// Print help message.
     PrintHelp,
 
-<<<<<<< HEAD
-=======
     /// Control request to the manager.
     Control(CtrlRequest),
 
->>>>>>> cb7f7384
     /// Client exit.
     Exit,
 
@@ -79,14 +72,6 @@
         if let Some(e) = err {
             cprintln!("<bright-red>✗</> {}", e);
         }
-<<<<<<< HEAD
-        println!("HELP: Supported commands are:");
-        println!("        get <key>");
-        println!("        put <key> <value>");
-        println!("        reconnect");
-        println!("        help");
-        println!("        exit");
-=======
         println!("HELP: Supported normal commands are:");
         println!("          get <key>");
         println!("          put <key> <value>");
@@ -98,7 +83,6 @@
         println!("          pause [servers]");
         println!("          resume [servers]");
         println!("          snapshot [servers]");
->>>>>>> cb7f7384
         println!(
             "      Keys and values currently cannot contain any whitespaces"
         );
@@ -161,38 +145,6 @@
 
             "put" => {
                 // keys and values are kept as-is, no case conversions
-<<<<<<< HEAD
-                Ok(ReplCommand::Normal(Command::Get {
-                    key: key.unwrap().into(),
-                }))
-            }
-
-            "put" => {
-                let key = segs.next();
-                if key.is_none() {
-                    let err = SummersetError("not enough args".into());
-                    self.print_help(Some(&err));
-                    return Err(err);
-                }
-                let value = segs.next();
-                if value.is_none() {
-                    let err = SummersetError("not enough args".into());
-                    self.print_help(Some(&err));
-                    return Err(err);
-                }
-
-                Ok(ReplCommand::Normal(Command::Put {
-                    key: key.unwrap().into(),
-                    value: value.unwrap().into(),
-                }))
-            }
-
-            "help" => Ok(ReplCommand::PrintHelp),
-
-            "reconnect" => Ok(ReplCommand::Reconnect),
-
-            "exit" => Ok(ReplCommand::Exit),
-=======
                 let key = Self::expect_next_seg(&mut segs)?;
                 let value = Self::expect_next_seg(&mut segs)?;
                 Ok(ReplCommand::Normal(Command::Put {
@@ -222,7 +174,6 @@
                 let servers = Self::drain_server_ids(&mut segs)?;
                 Ok(ReplCommand::Control(CtrlRequest::ResumeServers { servers }))
             }
->>>>>>> cb7f7384
 
             "snapshot" => {
                 let servers = Self::drain_server_ids(&mut segs)?;
@@ -344,7 +295,6 @@
                 println!("Exitting...");
                 Ok(false)
             }
-<<<<<<< HEAD
 
             ReplCommand::Nothing => Ok(true),
 
@@ -356,41 +306,21 @@
             }
 
             ReplCommand::PrintHelp => {
-                self.print_help(None);
-                Ok(true)
-            }
-
-=======
-
-            ReplCommand::Nothing => Ok(true),
-
-            ReplCommand::Reconnect => {
-                println!("Reconnecting...");
-                self.driver.leave(false).await?;
-                self.driver.connect().await?;
-                Ok(true)
-            }
-
-            ReplCommand::PrintHelp => {
                 Self::print_help(None);
                 Ok(true)
             }
 
->>>>>>> cb7f7384
             ReplCommand::Normal(cmd) => {
                 let result = self.eval_command(cmd).await?;
                 self.print_result(result);
                 Ok(true)
             }
-<<<<<<< HEAD
-=======
 
             ReplCommand::Control(req) => {
                 let reply = self.make_ctrl_req(req).await?;
                 self.print_ctrl_reply(reply);
                 Ok(true)
             }
->>>>>>> cb7f7384
         }
     }
 
