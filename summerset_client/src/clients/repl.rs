//! Interactive REPL-style command-line interface client.

use std::collections::HashSet;
use std::io::{self, Write};
use std::str::SplitWhitespace;

use crate::drivers::{DriverReply, DriverClosedLoop};

use color_print::{cprint, cprintln};

use tokio::time::Duration;

use summerset::{
    ReplicaId, GenericEndpoint, Command, CtrlRequest, CtrlReply, SummersetError,
};

/// Prompt string at the start of line.
const PROMPT: &str = ">>>>> ";

/// Recognizable command types.
enum ReplCommand {
    /// Normal state machine replication command.
    Normal(Command),

    /// Reconnect to the service.
    Reconnect,

    /// Print help message.
    PrintHelp,

    /// Control request to the manager.
    Control(CtrlRequest),

    /// Client exit.
    Exit,

    /// Nothing read.
    Nothing,
}

/// Interactive REPL-style client struct.
pub struct ClientRepl {
    /// Closed-loop request driver.
    driver: DriverClosedLoop,

    /// Timeout duration setting.
    timeout: Duration,

    /// User input buffer.
    input_buf: String,
}

impl ClientRepl {
    /// Creates a new REPL-style client.
    pub fn new(endpoint: Box<dyn GenericEndpoint>, timeout: Duration) -> Self {
        ClientRepl {
            driver: DriverClosedLoop::new(endpoint, timeout),
            timeout,
            input_buf: String::new(),
        }
    }

    /// Prints the prompt string.
    #[inline]
    fn print_prompt() {
        cprint!("<bright-yellow>{}</>", PROMPT);
        io::stdout().flush().unwrap();
    }

    /// Prints (optionally) an error message and the help message.
    fn print_help(err: Option<&SummersetError>) {
        if let Some(e) = err {
            cprintln!("<bright-red>✗</> {}", e);
        }
        println!("HELP: Supported normal commands are:");
        println!("          get <key>");
        println!("          put <key> <value>");
        println!("          help");
        println!("          exit");
        println!("      Commands for control/testing:");
        println!("          reconnect");
        println!("          reset [servers]");
        println!("          pause [servers]");
        println!("          resume [servers]");
        println!("          snapshot [servers]");
        println!(
            "      Keys and values currently cannot contain any whitespaces"
        );
        io::stdout().flush().unwrap();
    }

    /// Expect to get the next segment string from parsed segs.
    #[inline]
    fn expect_next_seg<'s>(
        segs: &mut SplitWhitespace<'s>,
    ) -> Result<&'s str, SummersetError> {
        if let Some(seg) = segs.next() {
            Ok(seg)
        } else {
            let err = SummersetError("not enough args".into());
            Self::print_help(Some(&err));
            Err(err)
        }
    }

    /// Drain all of the remaining segments into a hash set and interpret as
    /// replica IDs.
    #[inline]
    fn drain_server_ids(
        segs: &mut SplitWhitespace,
    ) -> Result<HashSet<ReplicaId>, SummersetError> {
        let mut servers = HashSet::new();
        for seg in segs {
            servers.insert(seg.parse::<ReplicaId>()?);
        }
        Ok(servers)
    }

    /// Reads in user input and parses into a command.
    fn read_command(&mut self) -> Result<ReplCommand, SummersetError> {
        self.input_buf.clear();
        let nread = io::stdin().read_line(&mut self.input_buf)?;
        if nread == 0 {
            return Ok(ReplCommand::Exit);
        }

        let line: &str = self.input_buf.trim();
        if line.is_empty() {
            return Ok(ReplCommand::Nothing);
        }

        // split input line by whitespaces, getting an iterator of segments
        let mut segs = self.input_buf.split_whitespace();

        // get command type, match case-insensitively
        let cmd_type = segs.next();
        debug_assert!(cmd_type.is_some());

        match &cmd_type.unwrap().to_lowercase()[..] {
            "get" => {
                // keys are kept as-is, no case conversions
                let key = Self::expect_next_seg(&mut segs)?;
                Ok(ReplCommand::Normal(Command::Get { key: key.into() }))
            }

            "put" => {
                // keys and values are kept as-is, no case conversions
                let key = Self::expect_next_seg(&mut segs)?;
                let value = Self::expect_next_seg(&mut segs)?;
                Ok(ReplCommand::Normal(Command::Put {
                    key: key.into(),
                    value: value.into(),
                }))
            }

            "help" => Ok(ReplCommand::PrintHelp),

            "reconnect" => Ok(ReplCommand::Reconnect),

            "reset" => {
                let servers = Self::drain_server_ids(&mut segs)?;
                Ok(ReplCommand::Control(CtrlRequest::ResetServers {
                    servers,
                    durable: true,
                }))
            }

            "pause" => {
                let servers = Self::drain_server_ids(&mut segs)?;
                Ok(ReplCommand::Control(CtrlRequest::PauseServers { servers }))
            }

            "resume" => {
                let servers = Self::drain_server_ids(&mut segs)?;
                Ok(ReplCommand::Control(CtrlRequest::ResumeServers { servers }))
            }

            "snapshot" => {
                let servers = Self::drain_server_ids(&mut segs)?;
                Ok(ReplCommand::Control(CtrlRequest::TakeSnapshot { servers }))
            }

            "exit" => Ok(ReplCommand::Exit),

            _ => {
                let err = SummersetError(format!(
                    "unrecognized command: {}",
                    cmd_type.unwrap()
                ));
                Self::print_help(Some(&err));
                Err(err)
            }
        }
    }

    /// Issues the command to the service and wait for the reply.
    async fn eval_command(
        &mut self,
        cmd: Command,
    ) -> Result<DriverReply, SummersetError> {
        match cmd {
            Command::Get { key } => Ok(self.driver.get(&key).await?),
            Command::Put { key, value } => {
                Ok(self.driver.put(&key, &value).await?)
            }
        }
    }

    /// Prints command execution result.
    fn print_result(&mut self, result: DriverReply) {
        match result {
            DriverReply::Success {
                req_id,
                cmd_result,
                latency,
            } => {
                let lat_ms = latency.as_secs_f64() * 1000.0;
                cprintln!(
                    "<bright-green>✓</> ({}) {:?} <<took {:.2} ms>>",
                    req_id,
                    cmd_result,
                    lat_ms
                );
            }

            DriverReply::Failure => {
                cprintln!("<bright-red>✗</> service replied unknown error");
            }

            DriverReply::Redirect { server } => {
                cprintln!(
                    "<bright-cyan>✗</> service redirected me to server {}",
                    server
                );
            }

            DriverReply::Timeout => {
                cprintln!(
                    "<bright-red>✗</> client-side timeout {} ms",
                    self.timeout.as_millis()
                );
            }
        }

        io::stdout().flush().unwrap();
    }

    /// Makes a control request to the manager and wait for the reply.
    async fn make_ctrl_req(
        &mut self,
        req: CtrlRequest,
    ) -> Result<CtrlReply, SummersetError> {
<<<<<<< HEAD
        let mut sent = self.driver.ctrl_stub().send_req(Some(&req))?;
        while !sent {
            sent = self.driver.ctrl_stub().send_req(None)?;
        }
=======
        self.driver.ctrl_stub().send_req_insist(&req)?;
>>>>>>> 40535fc7
        self.driver.ctrl_stub().recv_reply().await
    }

    /// Prints control request reply.
    fn print_ctrl_reply(&mut self, reply: CtrlReply) {
        match reply {
            CtrlReply::ResetServers { servers } => {
                cprintln!("<bright-blue>#</> reset servers {:?}", servers);
            }

            CtrlReply::PauseServers { servers } => {
                cprintln!("<bright-blue>#</> paused servers {:?}", servers);
            }

            CtrlReply::ResumeServers { servers } => {
                cprintln!("<bright-blue>#</> resumed servers {:?}", servers);
            }

            CtrlReply::TakeSnapshot { snapshot_up_to } => {
                cprintln!(
                    "<bright-blue>#</> servers snapshot up to {:?}",
                    snapshot_up_to
                );
            }

            _ => {
                cprintln!("<bright-red>✗</> unexpected ctrl reply type");
            }
        }
    }

    /// One iteration of the REPL loop.
    async fn iter(&mut self) -> Result<bool, SummersetError> {
        Self::print_prompt();

        let cmd = self.read_command()?;
        match cmd {
            ReplCommand::Exit => {
                println!("Exitting...");
                Ok(false)
            }

            ReplCommand::Nothing => Ok(true),

            ReplCommand::Reconnect => {
                println!("Reconnecting...");
                self.driver.leave(false).await?;
                self.driver.connect().await?;
                Ok(true)
            }

            ReplCommand::PrintHelp => {
                Self::print_help(None);
                Ok(true)
            }

            ReplCommand::Normal(cmd) => {
                let result = self.eval_command(cmd).await?;
                self.print_result(result);
                Ok(true)
            }

            ReplCommand::Control(req) => {
                let reply = self.make_ctrl_req(req).await?;
                self.print_ctrl_reply(reply);
                Ok(true)
            }
        }
    }

    /// Runs the infinite REPL loop.
    pub async fn run(&mut self) -> Result<(), SummersetError> {
        self.driver.connect().await?;

        loop {
            if let Ok(false) = self.iter().await {
                self.driver.leave(true).await?;
                break;
            }
        }

        Ok(())
    }
}<|MERGE_RESOLUTION|>--- conflicted
+++ resolved
@@ -250,14 +250,7 @@
         &mut self,
         req: CtrlRequest,
     ) -> Result<CtrlReply, SummersetError> {
-<<<<<<< HEAD
-        let mut sent = self.driver.ctrl_stub().send_req(Some(&req))?;
-        while !sent {
-            sent = self.driver.ctrl_stub().send_req(None)?;
-        }
-=======
         self.driver.ctrl_stub().send_req_insist(&req)?;
->>>>>>> 40535fc7
         self.driver.ctrl_stub().recv_reply().await
     }
 
