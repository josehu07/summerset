--- conflicted
+++ resolved
@@ -11,13 +11,8 @@
 use tokio::time::Duration;
 
 use summerset::{
-<<<<<<< HEAD
     logged_err, pf_error, Bitmap, Command, ConfChange, CtrlReply, CtrlRequest,
     GenericEndpoint, ReplicaId, SummersetError,
-=======
-    logged_err, pf_error, Command, CtrlReply, CtrlRequest, GenericEndpoint,
-    LeaserRoles, ReplicaId, SummersetError,
->>>>>>> 7e59a616
 };
 
 /// Prompt string at the start of line.
@@ -28,13 +23,8 @@
     /// Normal state machine replication command.
     Normal(Command),
 
-<<<<<<< HEAD
     /// Responders configuration change request. (only for relevant protocols)
     Conf(ConfChange),
-=======
-    /// Leaser configuration change request. (only for relevant protocols)
-    Leasers(LeaserRoles),
->>>>>>> 7e59a616
 
     /// Control request to the manager.
     Control(CtrlRequest),
@@ -94,16 +84,9 @@
         println!("          put <key> <value>");
         println!("          help");
         println!("          exit");
-<<<<<<< HEAD
         println!("      Commands for responders conf change:");
         println!("          leader <server>");
         println!("          responder <range> [servers]");
-=======
-        println!("      Commands for leaser roles config:");
-        println!("          grantor [servers]");
-        println!("          grantee [servers]");
-        println!("          leader <server>");
->>>>>>> 7e59a616
         println!("      Commands for control/testing:");
         println!("          reconnect");
         println!("          reset [servers]");
@@ -227,7 +210,6 @@
 
             "reconnect" => Ok(ReplCommand::Reconnect),
 
-<<<<<<< HEAD
             "leader" => {
                 let leader_str = Self::expect_only_seg(&mut segs)?;
                 let leader = leader_str.parse::<ReplicaId>()?;
@@ -262,42 +244,6 @@
                     }
                 };
                 Ok(ReplCommand::Conf(delta))
-=======
-            "grantor" => {
-                let servers = Self::drain_server_ids(&mut segs)?;
-                let mut leaser_roles = self.leaser_roles().await?;
-                leaser_roles.grantors.clear();
-                for server in servers {
-                    leaser_roles.grantors.set(server, true)?;
-                } // applies on top of current leaser roles config
-                Ok(ReplCommand::Leasers(leaser_roles))
-            }
-
-            "grantee" => {
-                let servers = Self::drain_server_ids(&mut segs)?;
-                let mut leaser_roles = self.leaser_roles().await?;
-                leaser_roles.grantees.clear();
-                for server in servers {
-                    leaser_roles.grantees.set(server, true)?;
-                } // applies on top of current leaser roles config
-                Ok(ReplCommand::Leasers(leaser_roles))
-            }
-
-            "leader" => {
-                let mut servers = Self::drain_server_ids(&mut segs)?;
-                let leader = if servers.is_empty() {
-                    None
-                } else if servers.len() > 1 {
-                    let err = SummersetError::msg("too many args");
-                    Self::print_help(Some(&err));
-                    return Err(err);
-                } else {
-                    Some(servers.drain().next().unwrap())
-                };
-                let mut leaser_roles = self.leaser_roles().await?;
-                leaser_roles.leader = leader; // applies on top of current
-                Ok(ReplCommand::Leasers(leaser_roles))
->>>>>>> 7e59a616
             }
 
             "reset" => {
@@ -396,26 +342,15 @@
                 );
             }
 
-<<<<<<< HEAD
             DriverReply::Conf { req_id, changed } => {
                 if changed {
                     cprintln!(
                         "<bright-cyan>✓</> ({}) responders conf change successful",
-=======
-            DriverReply::Leasers { req_id, changed } => {
-                if changed {
-                    cprintln!(
-                        "<bright-cyan>✓</> ({}) leaser roles configuration changed",
->>>>>>> 7e59a616
                         req_id
                     );
                 } else {
                     cprintln!(
-<<<<<<< HEAD
                         "<bright-red>✗</> ({}) responders conf change ignored (invalid?)",
-=======
-                        "<bright-red>✗</> ({}) leaser roles change unsuccessful",
->>>>>>> 7e59a616
                         req_id
                     );
                 }
@@ -512,13 +447,8 @@
                 Ok(true)
             }
 
-<<<<<<< HEAD
             ReplCommand::Conf(delta) => {
                 let result = self.driver.conf(delta).await?;
-=======
-            ReplCommand::Leasers(conf) => {
-                let result = self.driver.conf(conf).await?;
->>>>>>> 7e59a616
                 self.print_result(result);
                 Ok(true)
             }
