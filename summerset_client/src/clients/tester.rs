//! Correctness testing client using closed-loop driver.

use std::collections::{HashMap, HashSet};

use crate::drivers::{DriverReply, DriverClosedLoop};

use color_print::cprintln;

use log::{self, LevelFilter};

use lazy_static::lazy_static;

use rand::Rng;
use rand::distributions::Alphanumeric;

use serde::Deserialize;

use tokio::time::{self, Duration};

use summerset::{
<<<<<<< HEAD
    GenericEndpoint, CommandResult, RequestId, CtrlRequest, CtrlReply,
    SummersetError, pf_error, logged_err, parsed_config,
=======
    ReplicaId, GenericEndpoint, CommandResult, CtrlRequest, CtrlReply,
    SummersetError, pf_debug, pf_error, logged_err, parsed_config,
>>>>>>> f3e7aa03
};

lazy_static! {
    /// List of all tests. If the flag is true, the test is marked as basic.
    static ref ALL_TESTS: Vec<(&'static str, bool)> = vec![
        ("primitive_ops", true),
        ("client_reconnect", true),
        ("non_leader_reset", true),
        ("leader_node_reset", true),
        ("two_nodes_reset", true),
        ("non_leader_pause", false),
        ("leader_node_pause", false),
        ("node_pause_resume", false),
    ];
}

/// Mod parameters struct.
#[derive(Debug, Deserialize)]
pub struct ModeParamsTester {
    /// Name of individual test to run, or 'basic' to run the basic set of
    /// tests, or 'all' to run all tests.
    pub test_name: String,

    /// Whether to continue next test upon failed test.
    pub keep_going: bool,

    /// Do not suppress logger output.
    pub logger_on: bool,
}

#[allow(clippy::derivable_impls)]
impl Default for ModeParamsTester {
    fn default() -> Self {
        ModeParamsTester {
            test_name: "basic".into(),
            keep_going: false,
            logger_on: false,
        }
    }
}

/// Correctness testing client struct.
pub struct ClientTester {
    /// Closed-loop request driver.
    driver: DriverClosedLoop,

    /// Timeout duration setting.
    timeout: Duration,

    /// Mode parameters struct.
    params: ModeParamsTester,
}

impl ClientTester {
    /// Creates a new testing client.
    pub fn new(
        endpoint: Box<dyn GenericEndpoint>,
        timeout: Duration,
        params_str: Option<&str>,
    ) -> Result<Self, SummersetError> {
        let params = parsed_config!(params_str => ModeParamsTester;
                                     test_name, keep_going, logger_on)?;

        // suppress all logger levels if not logger_on
        if !params.logger_on {
            log::set_max_level(LevelFilter::Error);
        }

        Ok(ClientTester {
            driver: DriverClosedLoop::new(endpoint, timeout),
            timeout,
            params,
        })
    }

    /// Generates a random string.
    fn gen_rand_string(length: usize) -> String {
        rand::thread_rng()
            .sample_iter(&Alphanumeric)
            .take(length)
            .map(char::from)
            .collect()
    }

    /// Returns whether an `Option<String>` matches an `Option<&str>`.
    fn strings_match(s: &Option<String>, expect: &Option<&str>) -> bool {
        s.as_deref() == *expect
    }

    /// Issues a Get request and checks its reply value against given one if
    /// not `None`. Retries in-place upon getting redirection error. Retries
    /// at most max_timeouts times upon getting timeouts.
    async fn checked_get(
        &mut self,
        key: &str,
        expect_value: Option<Option<&str>>,
        max_timeouts: u8,
    ) -> Result<(), SummersetError> {
        let mut timeouts = 0;
        while timeouts <= max_timeouts {
            let result = self.driver.get(key).await?;
            match result {
                DriverReply::Success { cmd_result, .. } => {
                    if let CommandResult::Get { ref value } = cmd_result {
                        if let Some(ref expect_value) = expect_value {
                            if !Self::strings_match(value, expect_value) {
                                return logged_err!(
                                    self.driver.id;
                                    "Get value mismatch: expect {:?}, got {:?}",
                                    expect_value, value
                                );
                            }
                        }
                        return Ok(());
                    } else {
                        return logged_err!(
                            self.driver.id;
                            "CommandResult type mismatch: expect Get"
                        );
                    }
                }

                DriverReply::Failure => {
                    return logged_err!(
                        self.driver.id;
                        "service replied unknown error"
                    );
                }

                DriverReply::Redirect { .. } => {
                    time::sleep(Duration::from_millis(500)).await;
                    // retry
                }

                DriverReply::Timeout => {
                    timeouts += 1;
                    pf_debug!(
                        self.driver.id;
                        "client-side timeout {} ms",
                        self.timeout.as_millis()
                    );
                }
            }
        }

        logged_err!(
            self.driver.id;
            "client-side timeout {} ms {} times",
            self.timeout.as_millis(),
            max_timeouts
        )
    }

    /// Issues a Put request and checks its reply old_value against given one
    /// if not `None`. Retries in-place upon getting redirection error. Retries
    /// at most max_timeouts times upon getting timeouts.
    async fn checked_put(
        &mut self,
        key: &str,
        value: &str,
        expect_old_value: Option<Option<&str>>,
        max_timeouts: u8,
    ) -> Result<(), SummersetError> {
        let mut timeouts = 0;
        while timeouts <= max_timeouts {
            let result = self.driver.put(key, value).await?;
            match result {
                DriverReply::Success { cmd_result, .. } => {
                    if let CommandResult::Put { ref old_value } = cmd_result {
                        if let Some(ref expect_old_value) = expect_old_value {
                            if !Self::strings_match(old_value, expect_old_value)
                            {
                                return logged_err!(
                                    self.driver.id;
                                    "Put old_value mismatch: expect {:?}, got {:?}",
                                    expect_old_value, old_value
                                );
                            }
                        }
                        return Ok(());
                    } else {
                        return logged_err!(
                            self.driver.id;
                            "CommandResult type mismatch: expect Put"
                        );
                    }
                }

                DriverReply::Failure => {
                    return logged_err!(
                        self.driver.id;
                        "service replied unknown error"
                    );
                }

                DriverReply::Redirect { .. } => {
                    time::sleep(Duration::from_millis(500)).await;
                    // retry
                }

                DriverReply::Timeout => {
                    timeouts += 1;
                    pf_debug!(
                        self.driver.id;
                        "client-side timeout {} ms",
                        self.timeout.as_millis()
                    );
                }
            }
        }

        logged_err!(
            self.driver.id;
            "client-side timeout {} ms {} times",
            self.timeout.as_millis(),
            max_timeouts + 1
        )
    }

    /// Query the list of servers in the cluster. Returns a map from replica ID
    /// -> is_leader status.
    async fn query_servers(
        &mut self,
    ) -> Result<HashMap<ReplicaId, bool>, SummersetError> {
        let ctrl_stub = self.driver.ctrl_stub();

        // send QueryInfo request to manager
        let req = CtrlRequest::QueryInfo;
        let mut sent = ctrl_stub.send_req(Some(&req))?;
        while !sent {
            sent = ctrl_stub.send_req(None)?;
        }

        // wait for reply from manager
        let reply = ctrl_stub.recv_reply().await?;
        match reply {
            CtrlReply::QueryInfo { servers, .. } => {
                Ok(servers.into_iter().map(|(id, info)| (id, info.1)).collect())
            }
            _ => logged_err!(self.driver.id; "unexpected control reply type"),
        }
    }

    /// Resets some server(s) in the cluster.
    async fn reset_servers(
        &mut self,
        servers: HashSet<ReplicaId>,
        durable: bool,
    ) -> Result<(), SummersetError> {
        let ctrl_stub = self.driver.ctrl_stub();

        // send ResetServers request to manager
        let req = CtrlRequest::ResetServers { servers, durable };
        let mut sent = ctrl_stub.send_req(Some(&req))?;
        while !sent {
            sent = ctrl_stub.send_req(None)?;
        }

        // wait for reply from manager
        let reply = ctrl_stub.recv_reply().await?;
        match reply {
            CtrlReply::ResetServers { .. } => Ok(()),
            _ => logged_err!(self.driver.id; "unexpected control reply type"),
        }
    }

    /// Pauses some server(s) in the cluster.
    async fn pause_servers(
        &mut self,
        servers: HashSet<ReplicaId>,
    ) -> Result<(), SummersetError> {
        let ctrl_stub = self.driver.ctrl_stub();

        // send PauseServers request to manager
        let req = CtrlRequest::PauseServers { servers };
        let mut sent = ctrl_stub.send_req(Some(&req))?;
        while !sent {
            sent = ctrl_stub.send_req(None)?;
        }

        // wait for reply from manager
        let reply = ctrl_stub.recv_reply().await?;
        match reply {
            CtrlReply::PauseServers { .. } => Ok(()),
            _ => logged_err!(self.driver.id; "unexpected control reply type"),
        }
    }

    /// Resume some server(s) in the cluster.
    #[allow(dead_code)]
    async fn resume_servers(
        &mut self,
        servers: HashSet<ReplicaId>,
    ) -> Result<(), SummersetError> {
        let ctrl_stub = self.driver.ctrl_stub();

        // send ResumeServers request to manager
        let req = CtrlRequest::ResumeServers { servers };
        let mut sent = ctrl_stub.send_req(Some(&req))?;
        while !sent {
            sent = ctrl_stub.send_req(None)?;
        }

        // wait for reply from manager
        let reply = ctrl_stub.recv_reply().await?;
        match reply {
            CtrlReply::ResumeServers { .. } => Ok(()),
            _ => logged_err!(self.driver.id; "unexpected control reply type"),
        }
    }

    /// Resets all servers in the cluster to initial empty state.
    async fn reset_cluster(&mut self) -> Result<(), SummersetError> {
        let ctrl_stub = self.driver.ctrl_stub();

        // send ResetServer request to manager
        let req = CtrlRequest::ResetServer {
            server: None,
            durable: false,
        };
        let mut sent = ctrl_stub.send_req(Some(&req))?;
        while !sent {
            sent = ctrl_stub.send_req(None)?;
        }

        // wait for reply from manager
        let reply = ctrl_stub.recv_reply().await?;
        match reply {
            CtrlReply::ResetServer { .. } => Ok(()),
            _ => logged_err!("c"; "unexpected control reply type"),
        }
    }

    /// Runs the individual correctness test.
    async fn do_test_by_name(
        &mut self,
        name: &str,
    ) -> Result<(), SummersetError> {
        // reset everything to initial state at the start of each test
<<<<<<< HEAD
        self.reset_cluster().await?;
=======
        self.reset_servers(HashSet::new(), false).await?;
        time::sleep(Duration::from_secs(1)).await;
>>>>>>> f3e7aa03
        self.driver.connect().await?;

        let result = match name {
            "primitive_ops" => self.test_primitive_ops().await,
            "client_reconnect" => self.test_client_reconnect().await,
            "non_leader_reset" => self.test_non_leader_reset().await,
            "leader_node_reset" => self.test_leader_node_reset().await,
            "two_nodes_reset" => self.test_two_nodes_reset().await,
            "non_leader_pause" => self.test_non_leader_pause().await,
            "leader_node_pause" => self.test_leader_node_pause().await,
            "node_pause_resume" => self.test_node_pause_resume().await,
            _ => {
                return logged_err!(self.driver.id; "unrecognized test name '{}'",
                                                   name);
            }
        };

        if let Err(ref e) = result {
            cprintln!("{:>20} | <red>{:^6}</> | {}", name, "FAIL", e);
        } else {
            cprintln!("{:>20} | <green>{:^6}</> | --", name, "PASS");
        }

        // send leave notification and forget about the TCP connections at the
        // end of each test
        self.driver.leave(false).await?;
        result
    }

    /// Runs the specified correctness test.
    pub async fn run(&mut self) -> Result<(), SummersetError> {
        let test_name = self.params.test_name.clone();
        let mut all_pass = true;

        println!("{:^20} | {:^6} | Notes", "Test Case", "Result");
        match &test_name[..] {
            "basic" => {
                for (name, basic) in ALL_TESTS.iter() {
                    if *basic {
                        let result = self.do_test_by_name(name).await;
                        if result.is_err() {
                            all_pass = false;
                            if !self.params.keep_going {
                                return result;
                            }
                        }
                    }
                }
            }
            "all" => {
                for (name, _) in ALL_TESTS.iter() {
                    let result = self.do_test_by_name(name).await;
                    if result.is_err() {
                        all_pass = false;
                        if !self.params.keep_going {
                            return result;
                        }
                    }
                }
            }
            _ => return self.do_test_by_name(&test_name).await,
        }

        self.driver.leave(true).await?;
        if all_pass {
            Ok(())
        } else {
            Err(SummersetError("some test(s) failed".into()))
        }
    }
}

// List of tests:
impl ClientTester {
    /// Basic primitive operations.
    async fn test_primitive_ops(&mut self) -> Result<(), SummersetError> {
        self.checked_get("Jose", Some(None), 0).await?;
        let v0 = Self::gen_rand_string(8);
        self.checked_put("Jose", &v0, Some(None), 0).await?;
        self.checked_get("Jose", Some(Some(&v0)), 0).await?;
        let v1 = Self::gen_rand_string(16);
        self.checked_put("Jose", &v1, Some(Some(&v0)), 0).await?;
        self.checked_get("Jose", Some(Some(&v1)), 0).await?;
        Ok(())
    }

    /// Client leaves and reconnects.
    async fn test_client_reconnect(&mut self) -> Result<(), SummersetError> {
        let v = Self::gen_rand_string(8);
        self.checked_put("Jose", &v, Some(None), 0).await?;
        self.driver.leave(false).await?;
        self.driver.connect().await?;
        self.checked_get("Jose", Some(Some(&v)), 0).await?;
        Ok(())
    }

    /// Single non-leader replica node crashes and restarts.
    async fn test_non_leader_reset(&mut self) -> Result<(), SummersetError> {
        let v = Self::gen_rand_string(8);
        self.checked_put("Jose", &v, Some(None), 0).await?;
        for (s, is_leader) in self.query_servers().await? {
            if !is_leader {
                self.driver.leave(false).await?;
                self.reset_servers(HashSet::from([s]), true).await?;
                time::sleep(Duration::from_millis(500)).await;
                self.driver.connect().await?;
                self.checked_get("Jose", Some(Some(&v)), 0).await?;
                break;
            }
        }
        Ok(())
    }

    /// Single leader replica node crashes and restarts.
    async fn test_leader_node_reset(&mut self) -> Result<(), SummersetError> {
        let v = Self::gen_rand_string(8);
        self.checked_put("Jose", &v, Some(None), 0).await?;
        for (s, is_leader) in self.query_servers().await? {
            if is_leader {
                self.driver.leave(false).await?;
                self.reset_servers(HashSet::from([s]), true).await?;
                time::sleep(Duration::from_millis(500)).await;
                self.driver.connect().await?;
                self.checked_get("Jose", Some(Some(&v)), 0).await?;
                break;
            }
        }
        Ok(())
    }

    /// Two replica nodes (leader + non-leader) crash and restart.
    async fn test_two_nodes_reset(&mut self) -> Result<(), SummersetError> {
        let v = Self::gen_rand_string(8);
        self.checked_put("Jose", &v, Some(None), 0).await?;
        let mut resets = HashSet::new();
        let (mut l, mut nl) = (false, false);
        for (s, is_leader) in self.query_servers().await? {
            if !l && is_leader {
                resets.insert(s);
                l = true;
            }
            if !nl && !is_leader {
                resets.insert(s);
                nl = true;
            }
            if l && nl {
                break;
            }
        }
        if resets.len() == 2 {
            self.driver.leave(false).await?;
            self.reset_servers(resets, true).await?;
            time::sleep(Duration::from_millis(500)).await;
            self.driver.connect().await?;
            self.checked_get("Jose", Some(Some(&v)), 0).await?;
        }
        Ok(())
    }

    /// Single non-leader replica node paused.
    async fn test_non_leader_pause(&mut self) -> Result<(), SummersetError> {
        let v0 = Self::gen_rand_string(8);
        self.checked_put("Jose", &v0, Some(None), 0).await?;
        time::sleep(Duration::from_millis(300)).await;
        for (s, is_leader) in self.query_servers().await? {
            if !is_leader {
                self.driver.leave(false).await?;
                self.pause_servers(HashSet::from([s])).await?;
                time::sleep(Duration::from_secs(1)).await;
                self.driver.connect().await?;
                self.checked_get("Jose", Some(Some(&v0)), 0).await?;
                let v1 = Self::gen_rand_string(8);
                self.checked_put("Jose", &v1, Some(Some(&v0)), 0).await?;
                break;
            }
        }
        Ok(())
    }

    /// Single leader replica node paused.
    async fn test_leader_node_pause(&mut self) -> Result<(), SummersetError> {
        let v0 = Self::gen_rand_string(8);
        self.checked_put("Jose", &v0, Some(None), 0).await?;
        time::sleep(Duration::from_millis(300)).await;
        for (s, is_leader) in self.query_servers().await? {
            if is_leader {
                self.driver.leave(false).await?;
                self.pause_servers(HashSet::from([s])).await?;
                time::sleep(Duration::from_secs(1)).await;
                self.driver.connect().await?;
                self.checked_get("Jose", Some(Some(&v0)), 0).await?;
                let v1 = Self::gen_rand_string(8);
                self.checked_put("Jose", &v1, Some(Some(&v0)), 0).await?;
                break;
            }
        }
        Ok(())
    }

    /// Leader replica node paused and then resumed, twice.
    async fn test_node_pause_resume(&mut self) -> Result<(), SummersetError> {
        let v0 = Self::gen_rand_string(8);
        self.checked_put("Jose", &v0, Some(None), 0).await?;
        time::sleep(Duration::from_millis(300)).await;
        for (s, is_leader) in self.query_servers().await? {
            if is_leader {
                self.driver.leave(false).await?;
                self.pause_servers(HashSet::from([s])).await?;
                time::sleep(Duration::from_secs(1)).await;
                self.driver.connect().await?;
                let v1 = Self::gen_rand_string(8);
                self.checked_put("Jose", &v1, Some(Some(&v0)), 0).await?;
                self.driver.leave(false).await?;
                self.resume_servers(HashSet::from([s])).await?;
                time::sleep(Duration::from_secs(1)).await;
                self.driver.connect().await?;
                let v2 = Self::gen_rand_string(8);
                self.checked_put("Jose", &v2, Some(Some(&v1)), 1).await?;
                self.driver.leave(false).await?;
                self.pause_servers(HashSet::from([s])).await?;
                time::sleep(Duration::from_secs(1)).await;
                self.driver.connect().await?;
                let v3 = Self::gen_rand_string(8);
                self.checked_put("Jose", &v3, Some(Some(&v2)), 0).await?;
                self.driver.leave(false).await?;
                self.resume_servers(HashSet::from([s])).await?;
                time::sleep(Duration::from_secs(1)).await;
                self.driver.connect().await?;
                let v4 = Self::gen_rand_string(8);
                self.checked_put("Jose", &v4, Some(Some(&v3)), 1).await?;
                break;
            }
        }
        Ok(())
    }
}<|MERGE_RESOLUTION|>--- conflicted
+++ resolved
@@ -18,13 +18,8 @@
 use tokio::time::{self, Duration};
 
 use summerset::{
-<<<<<<< HEAD
-    GenericEndpoint, CommandResult, RequestId, CtrlRequest, CtrlReply,
-    SummersetError, pf_error, logged_err, parsed_config,
-=======
     ReplicaId, GenericEndpoint, CommandResult, CtrlRequest, CtrlReply,
     SummersetError, pf_debug, pf_error, logged_err, parsed_config,
->>>>>>> f3e7aa03
 };
 
 lazy_static! {
@@ -336,40 +331,14 @@
         }
     }
 
-    /// Resets all servers in the cluster to initial empty state.
-    async fn reset_cluster(&mut self) -> Result<(), SummersetError> {
-        let ctrl_stub = self.driver.ctrl_stub();
-
-        // send ResetServer request to manager
-        let req = CtrlRequest::ResetServer {
-            server: None,
-            durable: false,
-        };
-        let mut sent = ctrl_stub.send_req(Some(&req))?;
-        while !sent {
-            sent = ctrl_stub.send_req(None)?;
-        }
-
-        // wait for reply from manager
-        let reply = ctrl_stub.recv_reply().await?;
-        match reply {
-            CtrlReply::ResetServer { .. } => Ok(()),
-            _ => logged_err!("c"; "unexpected control reply type"),
-        }
-    }
-
     /// Runs the individual correctness test.
     async fn do_test_by_name(
         &mut self,
         name: &str,
     ) -> Result<(), SummersetError> {
         // reset everything to initial state at the start of each test
-<<<<<<< HEAD
-        self.reset_cluster().await?;
-=======
         self.reset_servers(HashSet::new(), false).await?;
         time::sleep(Duration::from_secs(1)).await;
->>>>>>> f3e7aa03
         self.driver.connect().await?;
 
         let result = match name {
