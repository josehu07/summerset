--- conflicted
+++ resolved
@@ -28,23 +28,15 @@
         ("primitive_ops", true),
         ("client_reconnect", true),
         ("non_leader_reset", true),
-<<<<<<< HEAD
-        ("leader_node_reset", true),
-=======
         ("leader_node_reset", false),
->>>>>>> 40535fc7
         ("two_nodes_reset", false),
         ("all_nodes_reset", false),
         ("non_leader_pause", false),
         ("leader_node_pause", false),
         ("node_pause_resume", false),
-<<<<<<< HEAD
-        ("snapshot_reset", false),
-=======
         // NOTE: our current snapshotting implementation does not
         // guarantee to pass this
         // ("snapshot_reset", false),
->>>>>>> 40535fc7
     ];
 }
 
@@ -146,20 +138,11 @@
                             }
                         }
                         return Ok(());
-<<<<<<< HEAD
-                    } else {
-                        return logged_err!(
-                            self.driver.id;
-                            "CommandResult type mismatch: expect Get"
-                        );
-                    }
-=======
                     }
                     return logged_err!(
                         self.driver.id;
                         "CommandResult type mismatch: expect Get"
                     );
->>>>>>> 40535fc7
                 }
 
                 DriverReply::Failure => {
@@ -189,11 +172,7 @@
             self.driver.id;
             "client-side timeout {} ms {} times",
             self.timeout.as_millis(),
-<<<<<<< HEAD
-            max_timeouts
-=======
             max_timeouts + 1
->>>>>>> 40535fc7
         )
     }
 
@@ -224,20 +203,11 @@
                             }
                         }
                         return Ok(());
-<<<<<<< HEAD
-                    } else {
-                        return logged_err!(
-                            self.driver.id;
-                            "CommandResult type mismatch: expect Put"
-                        );
-                    }
-=======
                     }
                     return logged_err!(
                         self.driver.id;
                         "CommandResult type mismatch: expect Put"
                     );
->>>>>>> 40535fc7
                 }
 
                 DriverReply::Failure => {
@@ -276,15 +246,6 @@
     async fn query_servers(
         &mut self,
     ) -> Result<HashMap<ReplicaId, bool>, SummersetError> {
-<<<<<<< HEAD
-        let ctrl_stub = self.driver.ctrl_stub();
-
-        // send QueryInfo request to manager
-        let req = CtrlRequest::QueryInfo;
-        let mut sent = ctrl_stub.send_req(Some(&req))?;
-        while !sent {
-            sent = ctrl_stub.send_req(None)?;
-=======
         let req = CtrlRequest::QueryInfo;
         self.driver.ctrl_stub().send_req_insist(&req)?;
 
@@ -295,38 +256,15 @@
                 .map(|(id, info)| (id, info.is_leader))
                 .collect()),
             _ => logged_err!(self.driver.id; "unexpected control reply type"),
->>>>>>> 40535fc7
-        }
-    }
-
-<<<<<<< HEAD
-        // wait for reply from manager
-        let reply = ctrl_stub.recv_reply().await?;
-        match reply {
-            CtrlReply::QueryInfo { servers, .. } => {
-                Ok(servers.into_iter().map(|(id, info)| (id, info.1)).collect())
-            }
-            _ => logged_err!(self.driver.id; "unexpected control reply type"),
-        }
-    }
-
-=======
->>>>>>> 40535fc7
+        }
+    }
+
     /// Resets some server(s) in the cluster.
     async fn reset_servers(
         &mut self,
         servers: HashSet<ReplicaId>,
         durable: bool,
     ) -> Result<(), SummersetError> {
-<<<<<<< HEAD
-        let ctrl_stub = self.driver.ctrl_stub();
-
-        // send ResetServers request to manager
-        let req = CtrlRequest::ResetServers { servers, durable };
-        let mut sent = ctrl_stub.send_req(Some(&req))?;
-        while !sent {
-            sent = ctrl_stub.send_req(None)?;
-=======
         let req = CtrlRequest::ResetServers { servers, durable };
         self.driver.ctrl_stub().send_req_insist(&req)?;
 
@@ -334,7 +272,6 @@
         match reply {
             CtrlReply::ResetServers { .. } => Ok(()),
             _ => logged_err!(self.driver.id; "unexpected control reply type"),
->>>>>>> 40535fc7
         }
     }
 
@@ -346,40 +283,13 @@
         let req = CtrlRequest::PauseServers { servers };
         self.driver.ctrl_stub().send_req_insist(&req)?;
 
-<<<<<<< HEAD
-        // wait for reply from manager
-        let reply = ctrl_stub.recv_reply().await?;
-        match reply {
-            CtrlReply::ResetServers { .. } => Ok(()),
-=======
         let reply = self.driver.ctrl_stub().recv_reply().await?;
         match reply {
             CtrlReply::PauseServers { .. } => Ok(()),
->>>>>>> 40535fc7
             _ => logged_err!(self.driver.id; "unexpected control reply type"),
         }
     }
 
-<<<<<<< HEAD
-    /// Pauses some server(s) in the cluster.
-    async fn pause_servers(
-        &mut self,
-        servers: HashSet<ReplicaId>,
-    ) -> Result<(), SummersetError> {
-        let ctrl_stub = self.driver.ctrl_stub();
-
-        // send PauseServers request to manager
-        let req = CtrlRequest::PauseServers { servers };
-        let mut sent = ctrl_stub.send_req(Some(&req))?;
-        while !sent {
-            sent = ctrl_stub.send_req(None)?;
-        }
-
-        // wait for reply from manager
-        let reply = ctrl_stub.recv_reply().await?;
-        match reply {
-            CtrlReply::PauseServers { .. } => Ok(()),
-=======
     /// Force some server(s) to take a new snapshot.
     async fn force_snapshot(
         &mut self,
@@ -391,52 +301,10 @@
         let reply = self.driver.ctrl_stub().recv_reply().await?;
         match reply {
             CtrlReply::TakeSnapshot { .. } => Ok(()),
->>>>>>> 40535fc7
             _ => logged_err!(self.driver.id; "unexpected control reply type"),
         }
     }
 
-<<<<<<< HEAD
-    /// Force some server(s) to take a new snapshot.
-    async fn force_snapshot(
-        &mut self,
-        servers: HashSet<ReplicaId>,
-    ) -> Result<(), SummersetError> {
-        let ctrl_stub = self.driver.ctrl_stub();
-
-        // send TakeSnapshot request to manager
-        let req = CtrlRequest::TakeSnapshot { servers };
-        let mut sent = ctrl_stub.send_req(Some(&req))?;
-        while !sent {
-            sent = ctrl_stub.send_req(None)?;
-        }
-
-        // wat for reply from manager
-        let reply = ctrl_stub.recv_reply().await?;
-        match reply {
-            CtrlReply::TakeSnapshot { .. } => Ok(()),
-            _ => logged_err!(self.driver.id; "unexpected control reply type"),
-        }
-    }
-
-    /// Resume some server(s) in the cluster.
-    #[allow(dead_code)]
-    async fn resume_servers(
-        &mut self,
-        servers: HashSet<ReplicaId>,
-    ) -> Result<(), SummersetError> {
-        let ctrl_stub = self.driver.ctrl_stub();
-
-        // send ResumeServers request to manager
-        let req = CtrlRequest::ResumeServers { servers };
-        let mut sent = ctrl_stub.send_req(Some(&req))?;
-        while !sent {
-            sent = ctrl_stub.send_req(None)?;
-        }
-
-        // wait for reply from manager
-        let reply = ctrl_stub.recv_reply().await?;
-=======
     /// Resume some server(s) in the cluster.
     #[allow(dead_code)]
     async fn resume_servers(
@@ -447,7 +315,6 @@
         self.driver.ctrl_stub().send_req_insist(&req)?;
 
         let reply = self.driver.ctrl_stub().recv_reply().await?;
->>>>>>> 40535fc7
         match reply {
             CtrlReply::ResumeServers { .. } => Ok(()),
             _ => logged_err!(self.driver.id; "unexpected control reply type"),
@@ -587,11 +454,7 @@
                 // picked a leader replica
                 self.driver.leave(false).await?;
                 self.reset_servers(HashSet::from([s]), true).await?;
-<<<<<<< HEAD
-                time::sleep(Duration::from_secs(1)).await;
-=======
                 time::sleep(Duration::from_secs(3)).await;
->>>>>>> 40535fc7
                 self.driver.connect().await?;
                 self.checked_get("Jose", Some(Some(&v)), 0).await?;
                 break;
@@ -623,11 +486,7 @@
             // picked two replicas, one leader and one non-leader
             self.driver.leave(false).await?;
             self.reset_servers(resets, true).await?;
-<<<<<<< HEAD
-            time::sleep(Duration::from_secs(1)).await;
-=======
             time::sleep(Duration::from_secs(3)).await;
->>>>>>> 40535fc7
             self.driver.connect().await?;
             self.checked_get("Jose", Some(Some(&v)), 0).await?;
         }
@@ -640,11 +499,7 @@
         self.checked_put("Jose", &v, Some(None), 0).await?;
         self.driver.leave(false).await?;
         self.reset_servers(HashSet::new(), true).await?;
-<<<<<<< HEAD
-        time::sleep(Duration::from_secs(1)).await;
-=======
         time::sleep(Duration::from_secs(3)).await;
->>>>>>> 40535fc7
         self.driver.connect().await?;
         self.checked_get("Jose", Some(Some(&v)), 0).await?;
         Ok(())
@@ -660,11 +515,7 @@
                 // picked a non-leader replica
                 self.driver.leave(false).await?;
                 self.pause_servers(HashSet::from([s])).await?;
-<<<<<<< HEAD
-                time::sleep(Duration::from_secs(1)).await;
-=======
                 time::sleep(Duration::from_secs(3)).await;
->>>>>>> 40535fc7
                 self.driver.connect().await?;
                 self.checked_get("Jose", Some(Some(&v0)), 0).await?;
                 let v1 = Self::gen_rand_string(8);
@@ -685,11 +536,7 @@
                 // picked a leader replica
                 self.driver.leave(false).await?;
                 self.pause_servers(HashSet::from([s])).await?;
-<<<<<<< HEAD
-                time::sleep(Duration::from_secs(1)).await;
-=======
                 time::sleep(Duration::from_secs(3)).await;
->>>>>>> 40535fc7
                 self.driver.connect().await?;
                 self.checked_get("Jose", Some(Some(&v0)), 0).await?;
                 let v1 = Self::gen_rand_string(8);
@@ -697,7 +544,6 @@
                 break;
             }
         }
-<<<<<<< HEAD
         Ok(())
     }
 
@@ -711,7 +557,7 @@
                 // picked a leader replica
                 self.driver.leave(false).await?;
                 self.pause_servers(HashSet::from([s])).await?;
-                time::sleep(Duration::from_secs(1)).await;
+                time::sleep(Duration::from_secs(3)).await;
                 self.driver.connect().await?;
                 let v1 = Self::gen_rand_string(8);
                 self.checked_put("Jose", &v1, Some(Some(&v0)), 0).await?;
@@ -742,52 +588,6 @@
         Ok(())
     }
 
-=======
-        Ok(())
-    }
-
-    /// Leader replica node paused and then resumed, twice.
-    async fn test_node_pause_resume(&mut self) -> Result<(), SummersetError> {
-        let v0 = Self::gen_rand_string(8);
-        self.checked_put("Jose", &v0, Some(None), 0).await?;
-        time::sleep(Duration::from_millis(500)).await;
-        for (s, is_leader) in self.query_servers().await? {
-            if is_leader {
-                // picked a leader replica
-                self.driver.leave(false).await?;
-                self.pause_servers(HashSet::from([s])).await?;
-                time::sleep(Duration::from_secs(3)).await;
-                self.driver.connect().await?;
-                let v1 = Self::gen_rand_string(8);
-                self.checked_put("Jose", &v1, Some(Some(&v0)), 0).await?;
-                // resuming old leader replica
-                self.driver.leave(false).await?;
-                self.resume_servers(HashSet::from([s])).await?;
-                time::sleep(Duration::from_secs(1)).await;
-                self.driver.connect().await?;
-                let v2 = Self::gen_rand_string(8);
-                self.checked_put("Jose", &v2, Some(Some(&v1)), 1).await?;
-                // pausing that replica again
-                self.driver.leave(false).await?;
-                self.pause_servers(HashSet::from([s])).await?;
-                time::sleep(Duration::from_secs(1)).await;
-                self.driver.connect().await?;
-                let v3 = Self::gen_rand_string(8);
-                self.checked_put("Jose", &v3, Some(Some(&v2)), 0).await?;
-                // resuming that replica again
-                self.driver.leave(false).await?;
-                self.resume_servers(HashSet::from([s])).await?;
-                time::sleep(Duration::from_secs(1)).await;
-                self.driver.connect().await?;
-                let v4 = Self::gen_rand_string(8);
-                self.checked_put("Jose", &v4, Some(Some(&v3)), 1).await?;
-                break;
-            }
-        }
-        Ok(())
-    }
-
->>>>>>> 40535fc7
     /// Take snapshot and reset, check previously put key-value.
     async fn test_snapshot_reset(&mut self) -> Result<(), SummersetError> {
         let v0 = Self::gen_rand_string(8);
@@ -801,11 +601,7 @@
         // reseting all nodes and see if things are there
         self.driver.leave(false).await?;
         self.reset_servers(HashSet::new(), true).await?;
-<<<<<<< HEAD
-        time::sleep(Duration::from_secs(1)).await;
-=======
         time::sleep(Duration::from_secs(3)).await;
->>>>>>> 40535fc7
         self.driver.connect().await?;
         self.checked_get("Shawn", Some(Some(&v1)), 0).await?;
         self.checked_get("Jose", Some(Some(&v1)), 0).await?;
@@ -815,11 +611,7 @@
         // reseting all nodes again and check again
         self.driver.leave(false).await?;
         self.reset_servers(HashSet::new(), true).await?;
-<<<<<<< HEAD
-        time::sleep(Duration::from_secs(1)).await;
-=======
         time::sleep(Duration::from_secs(3)).await;
->>>>>>> 40535fc7
         self.driver.connect().await?;
         self.checked_get("Shawn", Some(Some(&v1)), 0).await?;
         self.checked_get("Jose", Some(Some(&v1)), 0).await?;
