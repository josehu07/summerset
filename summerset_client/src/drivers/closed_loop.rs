--- conflicted
+++ resolved
@@ -103,11 +103,7 @@
         let issue_ts = Instant::now();
 
         loop {
-<<<<<<< HEAD
-            let reply = self.recv_reply_with_timeout().await?;
-=======
             let reply = self.recv_reply_timed().await?;
->>>>>>> 40535fc7
             match reply {
                 Some(ApiReply::Reply {
                     id: reply_id,
@@ -115,14 +111,9 @@
                     redirect,
                 }) => {
                     if reply_id != req_id {
-<<<<<<< HEAD
-                        // logged_err!(self.id; "request ID mismatch: expected {}, replied {}",
-                        //                      req_id, reply_id)
-=======
                         // logged_err!(self.id;
                         //             "request ID mismatch: expected {}, replied {}",
                         //             req_id, reply_id)
->>>>>>> 40535fc7
                         continue;
                     } else {
                         match cmd_result {
@@ -147,14 +138,10 @@
                             }
 
                             _ => {
-<<<<<<< HEAD
-                                return logged_err!(self.id; "command type mismatch: expected Get");
-=======
                                 return logged_err!(
                                     self.id;
                                     "command type mismatch: expected Get"
                                 );
->>>>>>> 40535fc7
                             }
                         }
                     }
@@ -190,11 +177,7 @@
         let issue_ts = Instant::now();
 
         loop {
-<<<<<<< HEAD
-            let reply = self.recv_reply_with_timeout().await?;
-=======
             let reply = self.recv_reply_timed().await?;
->>>>>>> 40535fc7
             match reply {
                 Some(ApiReply::Reply {
                     id: reply_id,
@@ -202,14 +185,9 @@
                     redirect,
                 }) => {
                     if reply_id != req_id {
-<<<<<<< HEAD
-                        // logged_err!(self.id; "request ID mismatch: expected {}, replied {}",
-                        //                      req_id, reply_id)
-=======
                         // logged_err!(self.id;
                         //             "request ID mismatch: expected {}, replied {}",
                         //             req_id, reply_id)
->>>>>>> 40535fc7
                         continue;
                     } else {
                         match cmd_result {
@@ -236,14 +214,10 @@
                             }
 
                             _ => {
-<<<<<<< HEAD
-                                return logged_err!(self.id; "command type mismatch: expected Put");
-=======
                                 return logged_err!(
                                     self.id;
                                     "command type mismatch: expected Put"
                                 );
->>>>>>> 40535fc7
                             }
                         }
                     }
