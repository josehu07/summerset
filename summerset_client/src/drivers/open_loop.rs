--- conflicted
+++ resolved
@@ -12,14 +12,8 @@
 use tokio::time::{Duration, Instant};
 
 use summerset::{
-<<<<<<< HEAD
-    GenericEndpoint, ClientId, Command, CommandResult, ApiRequest, ApiReply,
-    RequestId, ClientCtrlStub, Timer, SummersetError, pf_debug, pf_error,
-    logged_err,
-=======
     GenericEndpoint, ClientId, Command, ApiRequest, ApiReply, RequestId,
     ClientCtrlStub, Timer, SummersetError, pf_debug, pf_error, logged_err,
->>>>>>> d0ab4e52
 };
 
 /// Open-loop driver struct.
@@ -209,10 +203,7 @@
     }
 
     /// Gets a mutable reference to the endpoint's control stub.
-<<<<<<< HEAD
-=======
     #[allow(dead_code)]
->>>>>>> d0ab4e52
     pub fn ctrl_stub(&mut self) -> &mut ClientCtrlStub {
         self.endpoint.ctrl_stub()
     }
