--- conflicted
+++ resolved
@@ -146,12 +146,6 @@
         }
     }
 
-<<<<<<< HEAD
-    /// Waits for the next reply.
-    pub async fn wait_reply(&mut self) -> Result<DriverReply, SummersetError> {
-        loop {
-            let reply = self.recv_reply_with_timeout().await?;
-=======
     /// Waits on a reply from the service with timeout. Returns `Ok(None)` if
     /// timed-out.
     async fn recv_reply_timed(
@@ -176,7 +170,6 @@
     pub async fn wait_reply(&mut self) -> Result<DriverReply, SummersetError> {
         loop {
             let reply = self.recv_reply_timed().await?;
->>>>>>> 40535fc7
             match reply {
                 Some(ApiReply::Reply {
                     id: reply_id,
