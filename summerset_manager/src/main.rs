--- conflicted
+++ resolved
@@ -116,42 +116,6 @@
         }
     })?;
 
-<<<<<<< HEAD
-    // set up termination signals handler
-    let (tx_term, rx_term) = watch::channel(false);
-    ctrlc::set_handler(move || {
-        if let Err(e) = tx_term.send(true) {
-            pf_error!("m"; "error sending to term channel: {}", e);
-        }
-    })?;
-
-    let log_level = log::max_level();
-
-    {
-        // create tokio multi-threaded runtime
-        let runtime = Builder::new_multi_thread()
-            .enable_all()
-            .worker_threads(args.threads)
-            .thread_name("tokio-worker-manager")
-            .build()?;
-
-        // enter tokio runtime, setup the cluster manager, and start the main
-        // event loop logic
-        runtime.block_on(async move {
-            let mut manager = protocol
-                .new_cluster_manager_setup(srv_addr, cli_addr, args.population)
-                .await?;
-
-            manager.run(rx_term).await?;
-
-            // suppress logging before dropping the runtime to avoid spurious
-            // error messages
-            log::set_max_level(LevelFilter::Off);
-
-            Ok::<(), SummersetError>(()) // give type hint for this async closure
-        })?;
-    }
-=======
     let log_level = log::max_level();
     {
         // create tokio multi-threaded runtime
@@ -177,7 +141,6 @@
             Ok::<(), SummersetError>(()) // give type hint for this async closure
         })?;
     } // drop the runtime here
->>>>>>> 40535fc7
 
     log::set_max_level(log_level);
     Ok(())
