//! Summerset cluster manager oracle implementation.

use std::collections::{HashMap, HashSet};
use std::net::SocketAddr;

use crate::utils::SummersetError;
use crate::manager::{
    CtrlMsg, ServerReigner, CtrlRequest, CtrlReply, ClientReactor,
};
use crate::server::ReplicaId;
use crate::client::ClientId;
use crate::protocols::SmrProtocol;

use tokio::sync::{mpsc, watch};
<<<<<<< HEAD
=======
use tokio::time::{self, Duration};
>>>>>>> d0ab4e52

/// Information about an active server.
#[derive(Debug, Clone)]
struct ServerInfo {
    /// The server's client-facing API address.
    api_addr: SocketAddr,

    /// The server's internal peer-peer API address.
    p2p_addr: SocketAddr,

    /// This server is a leader? (leader could be non-unique)
    is_leader: bool,

    /// This server is currently paused?
    is_paused: bool,

    /// In-mem log start index after latest snapshot.
    start_slot: usize,
}

/// Standalone cluster manager oracle.
pub struct ClusterManager {
    /// SMR Protocol in use.
    protocol: SmrProtocol,

    /// Address string for server-facing control messages API.
    _srv_addr: SocketAddr,

    /// Address string for client-facing control events API.
    _cli_addr: SocketAddr,

    /// Total number of server replicas in cluster.
    population: u8,

    /// ServerReigner module.
    server_reigner: ServerReigner,

    /// Receiver side of the server ID assignment channel.
    rx_id_assign: mpsc::UnboundedReceiver<()>,

    /// Sender side of the server ID assignment result channel.
    tx_id_result: mpsc::UnboundedSender<(ReplicaId, u8)>,

    /// ClientReactor module.
    client_reactor: ClientReactor,

    /// Information of current active servers.
    server_info: HashMap<ReplicaId, ServerInfo>,

    /// Currently assigned server IDs.
    assigned_ids: HashSet<ReplicaId>,
}

impl ClusterManager {
    /// Creates a new standalone cluster manager and sets up required
    /// functionality modules.
    pub async fn new_and_setup(
        protocol: SmrProtocol,
        srv_addr: SocketAddr,
        cli_addr: SocketAddr,
        population: u8,
    ) -> Result<Self, SummersetError> {
        if population == 0 {
            return logged_err!("m"; "invalid population {}", population);
        }

        let (tx_id_assign, rx_id_assign) = mpsc::unbounded_channel();
        let (tx_id_result, rx_id_result) = mpsc::unbounded_channel();
        let server_reigner =
            ServerReigner::new_and_setup(srv_addr, tx_id_assign, rx_id_result)
                .await?;

        let client_reactor = ClientReactor::new_and_setup(cli_addr).await?;

        Ok(ClusterManager {
            protocol,
            _srv_addr: srv_addr,
            _cli_addr: cli_addr,
            population,
            server_reigner,
            rx_id_assign,
            tx_id_result,
            client_reactor,
            server_info: HashMap::new(),
            assigned_ids: HashSet::new(),
        })
    }

    /// Assign the first vacant server ID to a new server.
    fn assign_server_id(&mut self) -> Result<(), SummersetError> {
        for id in 0..self.population {
            if !self.assigned_ids.contains(&id) {
                self.tx_id_result.send((id, self.population))?;
                self.assigned_ids.insert(id);
                return Ok(());
            }
        }

        logged_err!("m"; "no server ID < population left available")
    }

    /// Main event loop logic of the cluster manager. Breaks out of the loop
    /// only upon catching termination signals to the process.
    pub async fn run(
        &mut self,
        mut rx_term: watch::Receiver<bool>,
    ) -> Result<(), SummersetError> {
        loop {
            tokio::select! {
                // receiving server ID assignment request
                _ = self.rx_id_assign.recv() => {
                    if let Err(e) = self.assign_server_id() {
                        pf_error!("m"; "error assigning new server ID: {}", e);
                    }
                },

                // receiving server control message
                ctrl_msg = self.server_reigner.recv_ctrl() => {
                    if let Err(e) = ctrl_msg {
                        pf_error!("m"; "error receiving ctrl msg: {}", e);
                        continue;
                    }
                    let (server, msg) = ctrl_msg.unwrap();
                    if let Err(e) = self.handle_ctrl_msg(server, msg).await {
                        pf_error!("m"; "error handling ctrl msg <- {}: {}",
                                       server, e);
                    }
                },

                // receiving client control request
                ctrl_req = self.client_reactor.recv_req() => {
                    if let Err(e) = ctrl_req {
                        pf_error!("m"; "error receiving ctrl req: {}", e);
                        continue;
                    }
                    let (client, req) = ctrl_req.unwrap();
                    if let Err(e) = self.handle_ctrl_req(client, req).await {
                        pf_error!("m"; "error handling ctrl req <- {}: {}",
                                       client, e);
                    }
                },

                // receiving termination signal
                _ = rx_term.changed() => {
                    pf_warn!("m"; "manager caught termination signal");
                    break;
                }
            }
        }

        Ok(())
    }
}

// ClusterManager server-initiated control message handlers
impl ClusterManager {
    /// Handler of NewServerJoin message.
    fn handle_new_server_join(
        &mut self,
        server: ReplicaId,
        protocol: SmrProtocol,
        api_addr: SocketAddr,
        p2p_addr: SocketAddr,
    ) -> Result<(), SummersetError> {
        if self.server_info.contains_key(&server) {
            return logged_err!("m"; "server join got duplicate ID: {}",
                                    server);
        }
        if protocol != self.protocol {
            return logged_err!("m"; "server join with mismatch protocol: {}",
                                    protocol);
        }

        // tell it to connect to all existing known servers
        let to_peers: HashMap<ReplicaId, SocketAddr> = self
            .server_info
            .iter()
            .map(|(&server, info)| (server, info.p2p_addr))
            .collect();
        self.server_reigner.send_ctrl(
            CtrlMsg::ConnectToPeers {
                population: self.population,
                to_peers,
            },
            server,
        )?;

        // save new server's info
        self.server_info.insert(
            server,
            ServerInfo {
                api_addr,
                p2p_addr,
                is_leader: false,
                is_paused: false,
                start_slot: 0,
            },
        );
        Ok(())
    }

    /// Handler of LeaderStatus message.
    fn handle_leader_status(
        &mut self,
        server: ReplicaId,
        step_up: bool,
    ) -> Result<(), SummersetError> {
        if !self.server_info.contains_key(&server) {
            return logged_err!("m"; "leader status got unknown ID: {}", server);
        }

        // update this server's info
        let info = self.server_info.get_mut(&server).unwrap();
        if step_up && info.is_leader {
            logged_err!("m"; "server {} is already marked as leader", server)
        } else if !step_up && !info.is_leader {
            logged_err!("m"; "server {} is already marked as non-leader", server)
        } else {
            info.is_leader = step_up;
            Ok(())
        }
    }

    /// Handler of autonomous SnapshotUpTo message.
    fn handle_snapshot_up_to(
        &mut self,
        server: ReplicaId,
        new_start: usize,
    ) -> Result<(), SummersetError> {
        if !self.server_info.contains_key(&server) {
            return logged_err!("m"; "snapshot up to got unknown ID: {}", server);
        }

        // update this server's info
        let info = self.server_info.get_mut(&server).unwrap();
        if new_start < info.start_slot {
            logged_err!("m"; "server {} snapshot up to {} < {}",
                             server, new_start,
                             self.server_info[&server].start_slot)
        } else {
            info.start_slot = new_start;
            Ok(())
        }
    }

    /// Synthesized handler of server-initiated control messages.
    async fn handle_ctrl_msg(
        &mut self,
        server: ReplicaId,
        msg: CtrlMsg,
    ) -> Result<(), SummersetError> {
        #[allow(clippy::single_match)]
        match msg {
            CtrlMsg::NewServerJoin {
                id,
                protocol,
                api_addr,
                p2p_addr,
            } => {
                if id != server {
                    return logged_err!("m"; "server join with mismatch ID: {} != {}",
                                            id, server);
                }
                self.handle_new_server_join(
                    server, protocol, api_addr, p2p_addr,
                )?;
            }

            CtrlMsg::LeaderStatus { step_up } => {
                self.handle_leader_status(server, step_up)?;
            }

            CtrlMsg::SnapshotUpTo { new_start } => {
                self.handle_snapshot_up_to(server, new_start)?;
            }

            _ => {} // ignore all other types
        }

        Ok(())
    }
}

// ClusterManager client-initiated control request handlers
impl ClusterManager {
    /// Handler of client QueryInfo request.
    fn handle_client_query_info(
        &mut self,
        client: ClientId,
    ) -> Result<(), SummersetError> {
        // gather public addresses of all active servers
        let servers: HashMap<ReplicaId, (SocketAddr, bool)> = self
            .server_info
            .iter()
            .filter_map(|(&server, info)| {
                if info.is_paused {
                    None // ignore paused servers
                } else {
                    Some((server, (info.api_addr, info.is_leader)))
                }
            })
            .collect();

        self.client_reactor.send_reply(
            CtrlReply::QueryInfo {
                population: self.population,
                servers,
            },
            client,
        )
    }

    /// Handler of client ResetServers request.
    async fn handle_client_reset_servers(
        &mut self,
        client: ClientId,
        servers: HashSet<ReplicaId>,
        durable: bool,
    ) -> Result<(), SummersetError> {
        let num_replicas = self.server_info.len();
        let mut servers: Vec<ReplicaId> = if servers.is_empty() {
            // all active servers
            self.server_info.keys().copied().collect()
        } else {
            servers.into_iter().collect()
        };

        // reset specified server(s)
        let mut reset_done = HashSet::new();
        while let Some(s) = servers.pop() {
            // send reset server control message to server
            self.server_reigner
                .send_ctrl(CtrlMsg::ResetState { durable }, s)?;

            // remove information about this server
            assert!(self.assigned_ids.contains(&s));
            assert!(self.server_info.contains_key(&s));
            self.assigned_ids.remove(&s);
            self.server_info.remove(&s);

            // wait for the new server ID assignment request from it
            self.rx_id_assign.recv().await;
            if let Err(e) = self.assign_server_id() {
                return logged_err!("m"; "error assigning new server ID: {}", e);
            }

            // wait a while to ensure the server's transport hub is setup
            time::sleep(Duration::from_millis(500)).await;

            reset_done.insert(s);
        }

        // now the reset servers should be sending NewServerJoin messages to
        // me. Process them until all servers joined
        while self.server_info.len() < num_replicas {
            let (s, msg) = self.server_reigner.recv_ctrl().await?;
            if let Err(e) = self.handle_ctrl_msg(s, msg).await {
                pf_error!("m"; "error handling ctrl msg <- {}: {}", s, e);
            }
        }

        self.client_reactor.send_reply(
            CtrlReply::ResetServers {
                servers: reset_done,
            },
            client,
        )
    }

    /// Handler of client PauseServers request.
    async fn handle_client_pause_servers(
        &mut self,
        client: ClientId,
        servers: HashSet<ReplicaId>,
    ) -> Result<(), SummersetError> {
        let mut servers: Vec<ReplicaId> = if servers.is_empty() {
            // all active servers
            self.server_info.keys().copied().collect()
        } else {
            servers.into_iter().collect()
        };

        // pause specified server(s)
        let mut pause_done = HashSet::new();
        while let Some(s) = servers.pop() {
            // send pause server control message to server
            self.server_reigner.send_ctrl(CtrlMsg::Pause, s)?;

            // set the is_paused flag
            assert!(self.server_info.contains_key(&s));
            self.server_info.get_mut(&s).unwrap().is_paused = true;

            // wait for dummy reply
            let (_, reply) = self.server_reigner.recv_ctrl().await?;
            if reply != CtrlMsg::PauseReply {
                return logged_err!("m"; "unexpected reply type received");
            }

            pause_done.insert(s);
        }

        self.client_reactor.send_reply(
            CtrlReply::PauseServers {
                servers: pause_done,
            },
            client,
        )
    }

    /// Handler of client ResumeServers request.
    async fn handle_client_resume_servers(
        &mut self,
        client: ClientId,
        servers: HashSet<ReplicaId>,
    ) -> Result<(), SummersetError> {
        let mut servers: Vec<ReplicaId> = if servers.is_empty() {
            // all active servers
            self.server_info.keys().copied().collect()
        } else {
            servers.into_iter().collect()
        };

        // resume specified server(s)
        let mut resume_done = HashSet::new();
        while let Some(s) = servers.pop() {
            // send resume server control message to server
            self.server_reigner.send_ctrl(CtrlMsg::Resume, s)?;

            // wait for dummy reply
            let (_, reply) = self.server_reigner.recv_ctrl().await?;
            if reply != CtrlMsg::ResumeReply {
                return logged_err!("m"; "unexpected reply type received");
            }

            // clear the is_paused flag
            assert!(self.server_info.contains_key(&s));
            self.server_info.get_mut(&s).unwrap().is_paused = false;

            resume_done.insert(s);
        }

        self.client_reactor.send_reply(
            CtrlReply::ResumeServers {
                servers: resume_done,
            },
            client,
        )
    }

    /// Handler of client TakeSnapshot rquest.
    async fn handle_client_take_snapshot(
        &mut self,
        client: ClientId,
        servers: HashSet<ReplicaId>,
    ) -> Result<(), SummersetError> {
        let mut servers: Vec<ReplicaId> = if servers.is_empty() {
            // all active servers
            self.server_info.keys().copied().collect()
        } else {
            servers.into_iter().collect()
        };

        // tell specified server(s)
        let mut snapshot_up_to = HashMap::new();
        while let Some(s) = servers.pop() {
            // send take snapshot control message to server
            self.server_reigner.send_ctrl(CtrlMsg::TakeSnapshot, s)?;

            // wait for reply
            let (_, reply) = self.server_reigner.recv_ctrl().await?;
            if let CtrlMsg::SnapshotUpTo { new_start } = reply {
                // update the log start index info
                assert!(self.server_info.contains_key(&s));
                if new_start < self.server_info[&s].start_slot {
                    return logged_err!("m"; "server {} snapshot up to {} < {}",
                                            s, new_start,
                                            self.server_info[&s].start_slot);
                } else {
                    self.server_info.get_mut(&s).unwrap().start_slot =
                        new_start;
                }

                snapshot_up_to.insert(s, new_start);
            } else {
                return logged_err!("m"; "unexpected reply type received");
            }
        }

        self.client_reactor
            .send_reply(CtrlReply::TakeSnapshot { snapshot_up_to }, client)
    }

    /// Handler of client ResetServer request.
    async fn handle_client_reset_server(
        &mut self,
        client: ClientId,
        server: Option<ReplicaId>,
        durable: bool,
    ) -> Result<(), SummersetError> {
        let num_replicas = self.server_info.len();
        let mut servers: Vec<ReplicaId> = if server.is_none() {
            // all active servers
            self.server_info.keys().copied().collect()
        } else {
            vec![server.unwrap()]
        };

        // reset specified server(s)
        let mut reset_done = HashSet::new();
        while let Some(s) = servers.pop() {
            // send reset server control message to server
            self.server_reigner
                .send_ctrl(CtrlMsg::ResetState { durable }, s)?;

            // remove information about this server
            assert!(self.assigned_ids.contains(&s));
            assert!(self.server_info.contains_key(&s));
            self.assigned_ids.remove(&s);
            self.server_info.remove(&s);

            // wait for the new server ID assignment request from it
            self.rx_id_assign.recv().await;
            if let Err(e) = self.assign_server_id() {
                return logged_err!("m"; "error assigning new server ID: {}", e);
            }

            reset_done.insert(s);
        }

        // now the reset servers should be sending NewServerJoin messages to
        // me. Process them until all servers joined
        while self.server_info.len() < num_replicas {
            let (s, msg) = self.server_reigner.recv_ctrl().await?;
            if let Err(e) = self.handle_ctrl_msg(s, msg).await {
                pf_error!("m"; "error handling ctrl msg <- {}: {}", s, e);
            }
        }

        self.client_reactor.send_reply(
            CtrlReply::ResetServer {
                servers: reset_done,
            },
            client,
        )
    }

    /// Synthesized handler of client-initiated control requests.
    async fn handle_ctrl_req(
        &mut self,
        client: ClientId,
        req: CtrlRequest,
    ) -> Result<(), SummersetError> {
        #[allow(clippy::single_match)]
        match req {
            CtrlRequest::QueryInfo => {
                self.handle_client_query_info(client)?;
            }

<<<<<<< HEAD
            CtrlRequest::ResetServer { server, durable } => {
                self.handle_client_reset_server(client, server, durable)
                    .await?;
            }

=======
            CtrlRequest::ResetServers { servers, durable } => {
                self.handle_client_reset_servers(client, servers, durable)
                    .await?;
            }

            CtrlRequest::PauseServers { servers } => {
                self.handle_client_pause_servers(client, servers).await?;
            }

            CtrlRequest::ResumeServers { servers } => {
                self.handle_client_resume_servers(client, servers).await?;
            }

            CtrlRequest::TakeSnapshot { servers } => {
                self.handle_client_take_snapshot(client, servers).await?;
            }

>>>>>>> d0ab4e52
            _ => {} // ignore all other types
        }

        Ok(())
    }
}<|MERGE_RESOLUTION|>--- conflicted
+++ resolved
@@ -12,10 +12,7 @@
 use crate::protocols::SmrProtocol;
 
 use tokio::sync::{mpsc, watch};
-<<<<<<< HEAD
-=======
 use tokio::time::{self, Duration};
->>>>>>> d0ab4e52
 
 /// Information about an active server.
 #[derive(Debug, Clone)]
@@ -574,13 +571,6 @@
                 self.handle_client_query_info(client)?;
             }
 
-<<<<<<< HEAD
-            CtrlRequest::ResetServer { server, durable } => {
-                self.handle_client_reset_server(client, server, durable)
-                    .await?;
-            }
-
-=======
             CtrlRequest::ResetServers { servers, durable } => {
                 self.handle_client_reset_servers(client, servers, durable)
                     .await?;
@@ -598,7 +588,6 @@
                 self.handle_client_take_snapshot(client, servers).await?;
             }
 
->>>>>>> d0ab4e52
             _ => {} // ignore all other types
         }
 
