--- conflicted
+++ resolved
@@ -11,38 +11,18 @@
 use crate::client::ClientId;
 use crate::protocols::SmrProtocol;
 
-<<<<<<< HEAD
-=======
 use serde::{Serialize, Deserialize};
 
->>>>>>> 40535fc7
 use tokio::sync::{mpsc, watch};
 use tokio::time::{self, Duration};
 
 /// Information about an active server.
-<<<<<<< HEAD
-#[derive(Debug, Clone)]
-struct ServerInfo {
-=======
 #[derive(Debug, PartialEq, Eq, Clone, Serialize, Deserialize)]
 pub struct ServerInfo {
->>>>>>> 40535fc7
     /// The server's client-facing API address.
     pub api_addr: SocketAddr,
 
     /// The server's internal peer-peer API address.
-<<<<<<< HEAD
-    p2p_addr: SocketAddr,
-
-    /// This server is a leader? (leader could be non-unique)
-    is_leader: bool,
-
-    /// This server is currently paused?
-    is_paused: bool,
-
-    /// In-mem log start index after latest snapshot.
-    start_slot: usize,
-=======
     pub p2p_addr: SocketAddr,
 
     /// This server is a leader? (leader could be non-unique)
@@ -53,7 +33,6 @@
 
     /// In-mem log start index after latest snapshot.
     pub start_slot: usize,
->>>>>>> 40535fc7
 }
 
 /// Standalone cluster manager oracle.
@@ -93,15 +72,6 @@
 
     /// ClientReactor module.
     client_reactor: ClientReactor,
-<<<<<<< HEAD
-
-    /// Information of current active servers.
-    server_info: HashMap<ReplicaId, ServerInfo>,
-
-    /// Currently assigned server IDs.
-    assigned_ids: HashSet<ReplicaId>,
-=======
->>>>>>> 40535fc7
 }
 
 impl ClusterManager {
@@ -138,11 +108,6 @@
             rx_id_assign,
             tx_id_result,
             client_reactor,
-<<<<<<< HEAD
-            server_info: HashMap::new(),
-            assigned_ids: HashSet::new(),
-=======
->>>>>>> 40535fc7
         })
     }
 
@@ -243,11 +208,7 @@
             .collect();
 
         // save new server's info
-<<<<<<< HEAD
-        self.server_info.insert(
-=======
         self.servers_info.insert(
->>>>>>> 40535fc7
             server,
             ServerInfo {
                 api_addr,
@@ -266,10 +227,6 @@
             },
             server,
         )?;
-<<<<<<< HEAD
-
-=======
->>>>>>> 40535fc7
         Ok(())
     }
 
@@ -279,20 +236,12 @@
         server: ReplicaId,
         step_up: bool,
     ) -> Result<(), SummersetError> {
-<<<<<<< HEAD
-        if !self.server_info.contains_key(&server) {
-=======
         if !self.servers_info.contains_key(&server) {
->>>>>>> 40535fc7
             return logged_err!("m"; "leader status got unknown ID: {}", server);
         }
 
         // update this server's info
-<<<<<<< HEAD
-        let info = self.server_info.get_mut(&server).unwrap();
-=======
         let info = self.servers_info.get_mut(&server).unwrap();
->>>>>>> 40535fc7
         if step_up && info.is_leader {
             logged_err!("m"; "server {} is already marked as leader", server)
         } else if !step_up && !info.is_leader {
@@ -309,28 +258,16 @@
         server: ReplicaId,
         new_start: usize,
     ) -> Result<(), SummersetError> {
-<<<<<<< HEAD
-        if !self.server_info.contains_key(&server) {
-=======
         if !self.servers_info.contains_key(&server) {
->>>>>>> 40535fc7
             return logged_err!("m"; "snapshot up to got unknown ID: {}", server);
         }
 
         // update this server's info
-<<<<<<< HEAD
-        let info = self.server_info.get_mut(&server).unwrap();
-        if new_start < info.start_slot {
-            logged_err!("m"; "server {} snapshot up to {} < {}",
-                             server, new_start,
-                             self.server_info[&server].start_slot)
-=======
         let info = self.servers_info.get_mut(&server).unwrap();
         if new_start < info.start_slot {
             logged_err!("m"; "server {} snapshot up to {} < {}",
                              server, new_start,
                              self.servers_info[&server].start_slot)
->>>>>>> 40535fc7
         } else {
             info.start_slot = new_start;
             Ok(())
@@ -381,30 +318,10 @@
         &mut self,
         client: ClientId,
     ) -> Result<(), SummersetError> {
-<<<<<<< HEAD
-        // gather public addresses of all active servers
-        let servers: HashMap<ReplicaId, (SocketAddr, bool)> = self
-            .server_info
-            .iter()
-            .filter_map(|(&server, info)| {
-                if info.is_paused {
-                    None // ignore paused servers
-                } else {
-                    Some((server, (info.api_addr, info.is_leader)))
-                }
-            })
-            .collect();
-
-        self.client_reactor.send_reply(
-            CtrlReply::QueryInfo {
-                population: self.population,
-                servers,
-=======
         self.client_reactor.send_reply(
             CtrlReply::QueryInfo {
                 population: self.population,
                 servers_info: self.servers_info.clone(),
->>>>>>> 40535fc7
             },
             client,
         )
@@ -417,17 +334,10 @@
         servers: HashSet<ReplicaId>,
         durable: bool,
     ) -> Result<(), SummersetError> {
-<<<<<<< HEAD
-        let num_replicas = self.server_info.len();
-        let mut servers: Vec<ReplicaId> = if servers.is_empty() {
-            // all active servers
-            self.server_info.keys().copied().collect()
-=======
         let num_replicas = self.servers_info.len();
         let mut servers: Vec<ReplicaId> = if servers.is_empty() {
             // all active servers
             self.servers_info.keys().copied().collect()
->>>>>>> 40535fc7
         } else {
             servers.into_iter().collect()
         };
@@ -440,17 +350,10 @@
                 .send_ctrl(CtrlMsg::ResetState { durable }, s)?;
 
             // remove information about this server
-<<<<<<< HEAD
-            assert!(self.assigned_ids.contains(&s));
-            assert!(self.server_info.contains_key(&s));
-            self.assigned_ids.remove(&s);
-            self.server_info.remove(&s);
-=======
             debug_assert!(self.assigned_ids.contains(&s));
             debug_assert!(self.servers_info.contains_key(&s));
             self.assigned_ids.remove(&s);
             self.servers_info.remove(&s);
->>>>>>> 40535fc7
 
             // wait for the new server ID assignment request from it
             self.rx_id_assign.recv().await;
@@ -466,11 +369,7 @@
 
         // now the reset servers should be sending NewServerJoin messages to
         // me. Process them until all servers joined
-<<<<<<< HEAD
-        while self.server_info.len() < num_replicas {
-=======
         while self.servers_info.len() < num_replicas {
->>>>>>> 40535fc7
             let (s, msg) = self.server_reigner.recv_ctrl().await?;
             if let Err(e) = self.handle_ctrl_msg(s, msg).await {
                 pf_error!("m"; "error handling ctrl msg <- {}: {}", s, e);
@@ -493,11 +392,7 @@
     ) -> Result<(), SummersetError> {
         let mut servers: Vec<ReplicaId> = if servers.is_empty() {
             // all active servers
-<<<<<<< HEAD
-            self.server_info.keys().copied().collect()
-=======
             self.servers_info.keys().copied().collect()
->>>>>>> 40535fc7
         } else {
             servers.into_iter().collect()
         };
@@ -509,13 +404,8 @@
             self.server_reigner.send_ctrl(CtrlMsg::Pause, s)?;
 
             // set the is_paused flag
-<<<<<<< HEAD
-            assert!(self.server_info.contains_key(&s));
-            self.server_info.get_mut(&s).unwrap().is_paused = true;
-=======
             debug_assert!(self.servers_info.contains_key(&s));
             self.servers_info.get_mut(&s).unwrap().is_paused = true;
->>>>>>> 40535fc7
 
             // wait for dummy reply
             loop {
@@ -546,11 +436,7 @@
     ) -> Result<(), SummersetError> {
         let mut servers: Vec<ReplicaId> = if servers.is_empty() {
             // all active servers
-<<<<<<< HEAD
-            self.server_info.keys().copied().collect()
-=======
             self.servers_info.keys().copied().collect()
->>>>>>> 40535fc7
         } else {
             servers.into_iter().collect()
         };
@@ -572,13 +458,8 @@
             }
 
             // clear the is_paused flag
-<<<<<<< HEAD
-            assert!(self.server_info.contains_key(&s));
-            self.server_info.get_mut(&s).unwrap().is_paused = false;
-=======
             debug_assert!(self.servers_info.contains_key(&s));
             self.servers_info.get_mut(&s).unwrap().is_paused = false;
->>>>>>> 40535fc7
 
             resume_done.insert(s);
         }
@@ -599,11 +480,7 @@
     ) -> Result<(), SummersetError> {
         let mut servers: Vec<ReplicaId> = if servers.is_empty() {
             // all active servers
-<<<<<<< HEAD
-            self.server_info.keys().copied().collect()
-=======
             self.servers_info.keys().copied().collect()
->>>>>>> 40535fc7
         } else {
             servers.into_iter().collect()
         };
@@ -620,15 +497,6 @@
                 match reply {
                     CtrlMsg::SnapshotUpTo { new_start } if server == s => {
                         // update the log start index info
-<<<<<<< HEAD
-                        assert!(self.server_info.contains_key(&s));
-                        if new_start < self.server_info[&s].start_slot {
-                            return logged_err!("m"; "server {} snapshot up to {} < {}",
-                                                    s, new_start,
-                                                    self.server_info[&s].start_slot);
-                        } else {
-                            self.server_info.get_mut(&s).unwrap().start_slot =
-=======
                         debug_assert!(self.servers_info.contains_key(&s));
                         if new_start < self.servers_info[&s].start_slot {
                             return logged_err!("m"; "server {} snapshot up to {} < {}",
@@ -636,7 +504,6 @@
                                                     self.servers_info[&s].start_slot);
                         } else {
                             self.servers_info.get_mut(&s).unwrap().start_slot =
->>>>>>> 40535fc7
                                 new_start;
                         }
 
