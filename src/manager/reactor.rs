//! Cluster manager client-facing reactor module implementation.

use std::collections::{HashMap, HashSet};
use std::net::SocketAddr;

use crate::utils::{
    SummersetError, safe_tcp_read, safe_tcp_write, tcp_bind_with_retry,
};
use crate::server::ReplicaId;
use crate::client::ClientId;

use bytes::BytesMut;

use serde::{Serialize, Deserialize};

use tokio::net::{TcpListener, TcpStream};
use tokio::net::tcp::{OwnedReadHalf, OwnedWriteHalf};
use tokio::io::AsyncWriteExt;
use tokio::sync::mpsc;
use tokio::task::JoinHandle;

/// Control event request from client.
#[derive(Debug, PartialEq, Eq, Clone, Serialize, Deserialize)]
pub enum CtrlRequest {
    /// Query the set of active servers and their info.
    QueryInfo,

    /// Reset the specified server(s) to initial state.
<<<<<<< HEAD
    ResetServer {
        /// ID of server to reset. If `None`, resets all active servers.
        server: Option<ReplicaId>,
=======
    ResetServers {
        /// IDs of servers to reset. If empty, resets all active servers.
        servers: HashSet<ReplicaId>,
>>>>>>> f3e7aa03
        /// If false, cleans durable storage state as well.
        durable: bool,
    },

<<<<<<< HEAD
=======
    /// Pause the specified server(s)' event loop execution.
    PauseServers {
        /// IDs of servers to pause. If empty, pauses all active servers.
        servers: HashSet<ReplicaId>,
    },

    /// Resume the specified server(s)' event loop execution.
    ResumeServers {
        /// IDs of servers to resume. If empty, resumes all active servers.
        servers: HashSet<ReplicaId>,
    },

>>>>>>> f3e7aa03
    /// Client leave notification.
    Leave,
}

/// Control event reply to client.
#[derive(Debug, PartialEq, Eq, Clone, Serialize, Deserialize)]
pub enum CtrlReply {
    /// Reply to server info query.
    QueryInfo {
        /// Number of replicas in cluster.
        population: u8,
        /// Map from replica ID -> (addr, is_leader).
        servers: HashMap<ReplicaId, (SocketAddr, bool)>,
    },

    /// Reply to server reset request.
<<<<<<< HEAD
    ResetServer { servers: HashSet<ReplicaId> },
=======
    ResetServers { servers: HashSet<ReplicaId> },

    /// Reply to server pause request.
    PauseServers { servers: HashSet<ReplicaId> },

    /// Reply to server resume request.
    ResumeServers { servers: HashSet<ReplicaId> },
>>>>>>> f3e7aa03

    /// Reply to client leave notification.
    Leave,
}

/// The client-facing reactor API module.
pub struct ClientReactor {
    /// Receiver side of the req channel.
    rx_req: mpsc::UnboundedReceiver<(ClientId, CtrlRequest)>,

    /// Map from client ID -> sender side of the reply channel, shared with
    /// the client acceptor thread.
    tx_replies:
        flashmap::ReadHandle<ClientId, mpsc::UnboundedSender<CtrlReply>>,

    /// Join handle of the client acceptor thread.
    _client_acceptor_handle: JoinHandle<()>,

    /// Map from client ID -> client responder thread join handles, shared
    /// with the client acceptor thread.
    _client_responder_handles: flashmap::ReadHandle<ClientId, JoinHandle<()>>,
}

// ClientReactor public API implementation
impl ClientReactor {
    /// Creates a new client-facing responder module and spawns the client
    /// acceptor thread. Creates a req channel for buffering incoming control
    /// requests.
    pub async fn new_and_setup(
        cli_addr: SocketAddr,
    ) -> Result<Self, SummersetError> {
        let (tx_req, rx_req) = mpsc::unbounded_channel();

        let (tx_replies_write, tx_replies_read) =
            flashmap::new::<ClientId, mpsc::UnboundedSender<CtrlReply>>();

        let (client_responder_handles_write, client_responder_handles_read) =
            flashmap::new::<ClientId, JoinHandle<()>>();

        let client_listener = tcp_bind_with_retry(cli_addr, 10).await?;
        let client_acceptor_handle =
            tokio::spawn(Self::client_acceptor_thread(
                tx_req,
                client_listener,
                tx_replies_write,
                client_responder_handles_write,
            ));

        Ok(ClientReactor {
            rx_req,
            tx_replies: tx_replies_read,
            _client_acceptor_handle: client_acceptor_handle,
            _client_responder_handles: client_responder_handles_read,
        })
    }

    /// Returns whether a client ID is connected to me.
    #[allow(dead_code)]
    pub fn has_client(&self, client: ClientId) -> bool {
        let tx_replies_guard = self.tx_replies.guard();
        tx_replies_guard.contains_key(&client)
    }

    /// Waits for the next control event request from some client.
    pub async fn recv_req(
        &mut self,
    ) -> Result<(ClientId, CtrlRequest), SummersetError> {
        match self.rx_req.recv().await {
            Some((id, req)) => Ok((id, req)),
            None => logged_err!("m"; "req channel has been closed"),
        }
    }

    /// Sends a control event reply to specified client.
    pub fn send_reply(
        &mut self,
        reply: CtrlReply,
        client: ClientId,
    ) -> Result<(), SummersetError> {
        let tx_replies_guard = self.tx_replies.guard();
        match tx_replies_guard.get(&client) {
            Some(tx_reply) => {
                tx_reply
                    .send(reply)
                    .map_err(|e| SummersetError(e.to_string()))?;
                Ok(())
            }
            None => {
                logged_err!(
                    "m";
                    "client ID {} not found among active clients",
                    client
                )
            }
        }
    }
}

// ClientReactor client_acceptor thread implementation
impl ClientReactor {
    /// Accepts a new client connection.
    async fn accept_new_client(
        mut stream: TcpStream,
        addr: SocketAddr,
        id: ClientId,
        tx_req: mpsc::UnboundedSender<(ClientId, CtrlRequest)>,
        tx_replies: &mut flashmap::WriteHandle<
            ClientId,
            mpsc::UnboundedSender<CtrlReply>,
        >,
        client_responder_handles: &mut flashmap::WriteHandle<
            ClientId,
            JoinHandle<()>,
        >,
        tx_exit: mpsc::UnboundedSender<ClientId>,
    ) -> Result<(), SummersetError> {
        // send ID assignment
        if let Err(e) = stream.write_u64(id).await {
            return logged_err!("m"; "error assigning new client ID: {}", e);
        }

        let mut tx_replies_guard = tx_replies.guard();
        if let Some(sender) = tx_replies_guard.get(&id) {
            if sender.is_closed() {
                // if this client ID has left before, garbage collect it now
                let mut client_responder_handles_guard =
                    client_responder_handles.guard();
                client_responder_handles_guard.remove(id);
                tx_replies_guard.remove(id);
            } else {
                return logged_err!("m"; "duplicate client ID listened: {}", id);
            }
        }
        pf_info!("m"; "accepted new client {}", id);

        let (tx_reply, rx_reply) = mpsc::unbounded_channel();
        tx_replies_guard.insert(id, tx_reply);

        let client_responder_handle =
            tokio::spawn(Self::client_responder_thread(
                id, addr, stream, tx_req, rx_reply, tx_exit,
            ));
        let mut client_responder_handles_guard =
            client_responder_handles.guard();
        client_responder_handles_guard.insert(id, client_responder_handle);

        client_responder_handles_guard.publish();
        tx_replies_guard.publish();
        Ok(())
    }

    /// Removes handles of a left client connection.
    fn remove_left_client(
        id: ClientId,
        tx_replies: &mut flashmap::WriteHandle<
            ClientId,
            mpsc::UnboundedSender<CtrlReply>,
        >,
        client_responder_handles: &mut flashmap::WriteHandle<
            ClientId,
            JoinHandle<()>,
        >,
    ) -> Result<(), SummersetError> {
        let mut tx_replies_guard = tx_replies.guard();
        if !tx_replies_guard.contains_key(&id) {
            return logged_err!("m"; "client {} not found among active ones", id);
        }
        tx_replies_guard.remove(id);

        let mut client_responder_handles_guard =
            client_responder_handles.guard();
        client_responder_handles_guard.remove(id);

        Ok(())
    }

    /// Client acceptor thread function.
    async fn client_acceptor_thread(
        tx_req: mpsc::UnboundedSender<(ClientId, CtrlRequest)>,
        client_listener: TcpListener,
        mut tx_replies: flashmap::WriteHandle<
            ClientId,
            mpsc::UnboundedSender<CtrlReply>,
        >,
        mut client_responder_handles: flashmap::WriteHandle<
            ClientId,
            JoinHandle<()>,
        >,
    ) {
        pf_debug!("m"; "client_acceptor thread spawned");

        let local_addr = client_listener.local_addr().unwrap();
        pf_info!("m"; "accepting clients on '{}'", local_addr);

        // maintain a monotonically increasing client ID for new clients
        // start with a relatively high value to avoid confusion with
        // server replica IDs
        let mut next_client_id: ClientId = 2857;

        // create an exit mpsc channel for getting notified about termination
        // of client responder threads
        let (tx_exit, mut rx_exit) = mpsc::unbounded_channel();

        loop {
            tokio::select! {
                // new client connection
                accepted = client_listener.accept() => {
                    if let Err(e) = accepted {
                        pf_warn!("m"; "error accepting client connection: {}", e);
                        continue;
                    }
                    let (stream, addr) = accepted.unwrap();
                    if let Err(e) = Self::accept_new_client(
                        stream,
                        addr,
                        next_client_id,
                        tx_req.clone(),
                        &mut tx_replies,
                        &mut client_responder_handles,
                        tx_exit.clone()
                    ).await {
                        pf_error!("m"; "error accepting new client: {}", e);
                    } else {
                        next_client_id += 1;
                    }
                },

                // a client responder thread exits
                id = rx_exit.recv() => {
                    let id = id.unwrap();
                    if let Err(e) = Self::remove_left_client(
                        id,
                        &mut tx_replies,
                        &mut client_responder_handles
                    ) {
                        pf_error!("m"; "error removing left client {}: {}", id, e);
                    }
                },
            }
        }

        // pf_debug!("m"; "client_acceptor thread exitted");
    }
}

// ClientReactor client_responder thread implementation
impl ClientReactor {
    /// Reads a client control request from given TcpStream.
    async fn read_req(
        // first 8 btyes being the request length, and the rest bytes being the
        // request itself
        req_buf: &mut BytesMut,
        conn_read: &mut OwnedReadHalf,
    ) -> Result<CtrlRequest, SummersetError> {
        safe_tcp_read(req_buf, conn_read).await
    }

    /// Writes a control event reply through given TcpStream.
    fn write_reply(
        reply_buf: &mut BytesMut,
        reply_buf_cursor: &mut usize,
        conn_write: &OwnedWriteHalf,
        reply: Option<&CtrlReply>,
    ) -> Result<bool, SummersetError> {
        safe_tcp_write(reply_buf, reply_buf_cursor, conn_write, reply)
    }

    /// Client control request listener and reply sender thread function.
    async fn client_responder_thread(
        id: ClientId,
        addr: SocketAddr,
        conn: TcpStream,
        tx_req: mpsc::UnboundedSender<(ClientId, CtrlRequest)>,
        mut rx_reply: mpsc::UnboundedReceiver<CtrlReply>,
        tx_exit: mpsc::UnboundedSender<ClientId>,
    ) {
        pf_debug!("m"; "client_responder thread for {} '{}' spawned", id, addr);

        let (mut conn_read, conn_write) = conn.into_split();
        let mut req_buf = BytesMut::with_capacity(8 + 1024);
        let mut reply_buf = BytesMut::with_capacity(8 + 1024);
        let mut reply_buf_cursor = 0;

        let mut retrying = false;
        loop {
            tokio::select! {
                // gets a reply to send to client
                reply = rx_reply.recv(), if !retrying => {
                    match reply {
                        Some(reply) => {
                            match Self::write_reply(
                                &mut reply_buf,
                                &mut reply_buf_cursor,
                                &conn_write,
                                Some(&reply)
                            ) {
                                Ok(true) => {
                                    // pf_trace!("m"; "sent -> {} reply {:?}", id, reply);
                                }
                                Ok(false) => {
                                    pf_debug!("m"; "should start retrying reply send -> {}", id);
                                    retrying = true;
                                }
                                Err(e) => {
                                    pf_error!("m"; "error sending -> {}: {}", id, e);
                                }
                            }
                        },
                        None => break, // channel gets closed and no messages remain
                    }
                },

                // receives control request from client
                req = Self::read_req(&mut req_buf, &mut conn_read) => {
                    match req {
                        Ok(CtrlRequest::Leave) => {
                            // client leaving, send dummy reply and break
                            let reply = CtrlReply::Leave;
                            if let Err(e) = Self::write_reply(
                                &mut reply_buf,
                                &mut reply_buf_cursor,
                                &conn_write,
                                Some(&reply)
                            ) {
                                pf_error!("m"; "error replying -> {}: {}", id, e);
                            } else { // skips `WouldBlock` failure check here
                                pf_info!("m"; "client {} has left", id);
                            }
                            break;
                        },

                        Ok(req) => {
                            // pf_trace!("m"; "recv <- {} req {:?}", id, req);
                            if let Err(e) = tx_req.send((id, req)) {
                                pf_error!("m"; "error sending to tx_req for {}: {}", id, e);
                            }
                        },

                        Err(e) => {
                            pf_error!("m"; "error reading req <- {}: {}", id, e);
                            break; // probably the client exitted without `leave()`
                        }
                    }
                },

                // retrying last unsuccessful reply send
                _ = conn_write.writable(), if retrying => {
                    match Self::write_reply(
                        &mut reply_buf,
                        &mut reply_buf_cursor,
                        &conn_write,
                        None
                    ) {
                        Ok(true) => {
                            pf_debug!("m"; "finished retrying last reply send -> {}", id);
                            retrying = false;
                        }
                        Ok(false) => {
                            pf_debug!("m"; "still should retry last reply send -> {}", id);
                        }
                        Err(e) => {
                            pf_error!("m"; "error retrying last reply send -> {}: {}", id, e);
                        }
                    }
                }
            }
        }

        if let Err(e) = tx_exit.send(id) {
            pf_error!("m"; "error sending exit signal for {}: {}", id, e);
        }
        pf_debug!("m"; "client_responder thread for {} '{}' exitted", id, addr);
    }
}

#[cfg(test)]
mod reactor_tests {
    use super::*;
    use std::sync::Arc;
    use crate::client::ClientCtrlStub;
    use tokio::sync::Barrier;
    use tokio::time::{self, Duration};

    #[tokio::test(flavor = "multi_thread", worker_threads = 2)]
    async fn api_req_reply() -> Result<(), SummersetError> {
        let barrier = Arc::new(Barrier::new(2));
        let barrier2 = barrier.clone();
        tokio::spawn(async move {
            // manager-side
            let mut reactor =
                ClientReactor::new_and_setup("127.0.0.1:53601".parse()?)
                    .await?;
            barrier2.wait().await;
            // recv request from client
            let (client, req) = reactor.recv_req().await?;
            assert!(reactor.has_client(client));
            assert_eq!(req, CtrlRequest::QueryInfo);
            // send reply to client
            reactor.send_reply(
                CtrlReply::QueryInfo {
                    population: 2,
                    servers: HashMap::<ReplicaId, (SocketAddr, bool)>::from([
                        (0, ("127.0.0.1:53700".parse()?, true)),
                        (1, ("127.0.0.1:53701".parse()?, false)),
                    ]),
                },
                client,
            )?;
            Ok::<(), SummersetError>(())
        });
        // client-side
        barrier.wait().await;
        let mut ctrl_stub =
            ClientCtrlStub::new_by_connect("127.0.0.1:53601".parse()?).await?;
        // send request to manager
        ctrl_stub.send_req(Some(&CtrlRequest::QueryInfo))?;
        // recv reply from manager
        assert_eq!(
            ctrl_stub.recv_reply().await?,
            CtrlReply::QueryInfo {
                population: 2,
                servers: HashMap::<ReplicaId, (SocketAddr, bool)>::from([
                    (0, ("127.0.0.1:53700".parse()?, true)),
                    (1, ("127.0.0.1:53701".parse()?, false)),
                ]),
            }
        );
        Ok(())
    }

    #[tokio::test(flavor = "multi_thread", worker_threads = 2)]
    async fn api_client_leave() -> Result<(), SummersetError> {
        let barrier = Arc::new(Barrier::new(2));
        let barrier2 = barrier.clone();
        tokio::spawn(async move {
            // client-side
            barrier2.wait().await;
            let mut ctrl_stub =
                ClientCtrlStub::new_by_connect("127.0.0.1:54601".parse()?)
                    .await?;
            // send request to manager
            ctrl_stub.send_req(Some(&CtrlRequest::QueryInfo))?;
            // recv reply from manager
            assert_eq!(
                ctrl_stub.recv_reply().await?,
                CtrlReply::QueryInfo {
                    population: 2,
                    servers: HashMap::<ReplicaId, (SocketAddr, bool)>::from([
                        (0, ("127.0.0.1:54700".parse()?, true)),
                        (1, ("127.0.0.1:54701".parse()?, false)),
                    ]),
                }
            );
            // leave and come back as new client
            ctrl_stub.send_req(Some(&CtrlRequest::Leave))?;
            assert_eq!(ctrl_stub.recv_reply().await?, CtrlReply::Leave);
            ctrl_stub.forget();
            time::sleep(Duration::from_millis(100)).await;
            let mut ctrl_stub =
                ClientCtrlStub::new_by_connect("127.0.0.1:54601".parse()?)
                    .await?;
            // send request to manager
            ctrl_stub.send_req(Some(&CtrlRequest::QueryInfo))?;
            // recv reply from manager
            assert_eq!(
                ctrl_stub.recv_reply().await?,
                CtrlReply::QueryInfo {
                    population: 2,
                    servers: HashMap::<ReplicaId, (SocketAddr, bool)>::from([
                        (0, ("127.0.0.1:54700".parse()?, true)),
                        (1, ("127.0.0.1:54701".parse()?, false)),
                    ]),
                }
            );
            Ok::<(), SummersetError>(())
        });
        // manager-side
        let mut reactor =
            ClientReactor::new_and_setup("127.0.0.1:54601".parse()?).await?;
        barrier.wait().await;
        // recv request from client
        let (client, req) = reactor.recv_req().await?;
        assert!(reactor.has_client(client));
        assert_eq!(req, CtrlRequest::QueryInfo);
        // send reply to client
        reactor.send_reply(
            CtrlReply::QueryInfo {
                population: 2,
                servers: HashMap::<ReplicaId, (SocketAddr, bool)>::from([
                    (0, ("127.0.0.1:54700".parse()?, true)),
                    (1, ("127.0.0.1:54701".parse()?, false)),
                ]),
            },
            client,
        )?;
        // recv request from new client
        let (client2, req2) = reactor.recv_req().await?;
        assert!(reactor.has_client(client2));
        assert!(!reactor.has_client(client));
        assert_eq!(req2, CtrlRequest::QueryInfo);
        // send reply to new client
        reactor.send_reply(
            CtrlReply::QueryInfo {
                population: 2,
                servers: HashMap::<ReplicaId, (SocketAddr, bool)>::from([
                    (0, ("127.0.0.1:54700".parse()?, true)),
                    (1, ("127.0.0.1:54701".parse()?, false)),
                ]),
            },
            client2,
        )?;
        Ok(())
    }
}<|MERGE_RESOLUTION|>--- conflicted
+++ resolved
@@ -26,21 +26,13 @@
     QueryInfo,
 
     /// Reset the specified server(s) to initial state.
-<<<<<<< HEAD
-    ResetServer {
-        /// ID of server to reset. If `None`, resets all active servers.
-        server: Option<ReplicaId>,
-=======
     ResetServers {
         /// IDs of servers to reset. If empty, resets all active servers.
         servers: HashSet<ReplicaId>,
->>>>>>> f3e7aa03
         /// If false, cleans durable storage state as well.
         durable: bool,
     },
 
-<<<<<<< HEAD
-=======
     /// Pause the specified server(s)' event loop execution.
     PauseServers {
         /// IDs of servers to pause. If empty, pauses all active servers.
@@ -53,7 +45,6 @@
         servers: HashSet<ReplicaId>,
     },
 
->>>>>>> f3e7aa03
     /// Client leave notification.
     Leave,
 }
@@ -70,9 +61,6 @@
     },
 
     /// Reply to server reset request.
-<<<<<<< HEAD
-    ResetServer { servers: HashSet<ReplicaId> },
-=======
     ResetServers { servers: HashSet<ReplicaId> },
 
     /// Reply to server pause request.
@@ -80,7 +68,6 @@
 
     /// Reply to server resume request.
     ResumeServers { servers: HashSet<ReplicaId> },
->>>>>>> f3e7aa03
 
     /// Reply to client leave notification.
     Leave,
