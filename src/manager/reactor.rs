--- conflicted
+++ resolved
@@ -6,10 +6,7 @@
 use crate::utils::{
     SummersetError, safe_tcp_read, safe_tcp_write, tcp_bind_with_retry,
 };
-<<<<<<< HEAD
-=======
 use crate::manager::ServerInfo;
->>>>>>> 40535fc7
 use crate::server::ReplicaId;
 use crate::client::ClientId;
 
@@ -67,11 +64,7 @@
         /// Number of replicas in cluster.
         population: u8,
         /// Map from replica ID -> (addr, is_leader).
-<<<<<<< HEAD
-        servers: HashMap<ReplicaId, (SocketAddr, bool)>,
-=======
         servers_info: HashMap<ReplicaId, ServerInfo>,
->>>>>>> 40535fc7
     },
 
     /// Reply to server reset request.
@@ -498,11 +491,6 @@
             reactor.send_reply(
                 CtrlReply::QueryInfo {
                     population: 2,
-<<<<<<< HEAD
-                    servers: HashMap::<ReplicaId, (SocketAddr, bool)>::from([
-                        (0, ("127.0.0.1:53700".parse()?, true)),
-                        (1, ("127.0.0.1:53701".parse()?, false)),
-=======
                     servers_info: HashMap::<ReplicaId, ServerInfo>::from([
                         (
                             0,
@@ -524,7 +512,6 @@
                                 start_slot: 0,
                             },
                         ),
->>>>>>> 40535fc7
                     ]),
                 },
                 client,
@@ -533,16 +520,11 @@
         });
         // client-side
         barrier.wait().await;
-<<<<<<< HEAD
-        let mut ctrl_stub =
-            ClientCtrlStub::new_by_connect("127.0.0.1:53601".parse()?).await?;
-=======
         let mut ctrl_stub = ClientCtrlStub::new_by_connect(
             "127.0.0.1:43179".parse()?,
             "127.0.0.1:40011".parse()?,
         )
         .await?;
->>>>>>> 40535fc7
         // send request to manager
         ctrl_stub.send_req(Some(&CtrlRequest::QueryInfo))?;
         // recv reply from manager
@@ -550,11 +532,6 @@
             ctrl_stub.recv_reply().await?,
             CtrlReply::QueryInfo {
                 population: 2,
-<<<<<<< HEAD
-                servers: HashMap::<ReplicaId, (SocketAddr, bool)>::from([
-                    (0, ("127.0.0.1:53700".parse()?, true)),
-                    (1, ("127.0.0.1:53701".parse()?, false)),
-=======
                 servers_info: HashMap::<ReplicaId, ServerInfo>::from([
                     (
                         0,
@@ -576,7 +553,6 @@
                             start_slot: 0,
                         }
                     ),
->>>>>>> 40535fc7
                 ]),
             }
         );
@@ -589,46 +565,6 @@
         let barrier2 = barrier.clone();
         tokio::spawn(async move {
             // client-side
-<<<<<<< HEAD
-            barrier2.wait().await;
-            let mut ctrl_stub =
-                ClientCtrlStub::new_by_connect("127.0.0.1:54601".parse()?)
-                    .await?;
-            // send request to manager
-            ctrl_stub.send_req(Some(&CtrlRequest::QueryInfo))?;
-            // recv reply from manager
-            assert_eq!(
-                ctrl_stub.recv_reply().await?,
-                CtrlReply::QueryInfo {
-                    population: 2,
-                    servers: HashMap::<ReplicaId, (SocketAddr, bool)>::from([
-                        (0, ("127.0.0.1:54700".parse()?, true)),
-                        (1, ("127.0.0.1:54701".parse()?, false)),
-                    ]),
-                }
-            );
-            // leave and come back as new client
-            ctrl_stub.send_req(Some(&CtrlRequest::Leave))?;
-            assert_eq!(ctrl_stub.recv_reply().await?, CtrlReply::Leave);
-            ctrl_stub.forget();
-            time::sleep(Duration::from_millis(100)).await;
-            let mut ctrl_stub =
-                ClientCtrlStub::new_by_connect("127.0.0.1:54601".parse()?)
-                    .await?;
-            // send request to manager
-            ctrl_stub.send_req(Some(&CtrlRequest::QueryInfo))?;
-            // recv reply from manager
-            assert_eq!(
-                ctrl_stub.recv_reply().await?,
-                CtrlReply::QueryInfo {
-                    population: 2,
-                    servers: HashMap::<ReplicaId, (SocketAddr, bool)>::from([
-                        (0, ("127.0.0.1:54700".parse()?, true)),
-                        (1, ("127.0.0.1:54701".parse()?, false)),
-                    ]),
-                }
-            );
-=======
             {
                 barrier2.wait().await;
                 let mut ctrl_stub = ClientCtrlStub::new_by_connect(
@@ -711,7 +647,6 @@
                     }
                 );
             }
->>>>>>> 40535fc7
             Ok::<(), SummersetError>(())
         });
         // manager-side
@@ -726,11 +661,6 @@
         reactor.send_reply(
             CtrlReply::QueryInfo {
                 population: 2,
-<<<<<<< HEAD
-                servers: HashMap::<ReplicaId, (SocketAddr, bool)>::from([
-                    (0, ("127.0.0.1:54700".parse()?, true)),
-                    (1, ("127.0.0.1:54701".parse()?, false)),
-=======
                 servers_info: HashMap::<ReplicaId, ServerInfo>::from([
                     (
                         0,
@@ -752,7 +682,6 @@
                             start_slot: 0,
                         },
                     ),
->>>>>>> 40535fc7
                 ]),
             },
             client,
@@ -766,11 +695,6 @@
         reactor.send_reply(
             CtrlReply::QueryInfo {
                 population: 2,
-<<<<<<< HEAD
-                servers: HashMap::<ReplicaId, (SocketAddr, bool)>::from([
-                    (0, ("127.0.0.1:54700".parse()?, true)),
-                    (1, ("127.0.0.1:54701".parse()?, false)),
-=======
                 servers_info: HashMap::<ReplicaId, ServerInfo>::from([
                     (
                         0,
@@ -792,7 +716,6 @@
                             start_slot: 0,
                         },
                     ),
->>>>>>> 40535fc7
                 ]),
             },
             client2,
