//! Cluster manager server-facing controller module implementation.

use std::collections::HashMap;
use std::net::SocketAddr;

use crate::utils::{
    SummersetError, safe_tcp_read, safe_tcp_write, tcp_bind_with_retry,
};
use crate::server::ReplicaId;
use crate::protocols::SmrProtocol;

use bytes::BytesMut;

use serde::{Serialize, Deserialize};

use tokio::net::{TcpListener, TcpStream};
use tokio::net::tcp::{OwnedReadHalf, OwnedWriteHalf};
use tokio::io::AsyncWriteExt;
use tokio::sync::mpsc;
use tokio::task::JoinHandle;

/// Control message from/to servers. Control traffic could be bidirectional:
/// some initiated by the manager and some by servers.
<<<<<<< HEAD
// TODO: later add leader change, membership change, etc.
=======
// TODO: later add membership/view change, link drop, etc.
>>>>>>> cb7f7384
#[derive(Debug, PartialEq, Eq, Clone, Serialize, Deserialize)]
pub enum CtrlMsg {
    /// Server -> Manager: new server up, requesting a list of peers' addresses
    /// to connect to.
    NewServerJoin {
        id: ReplicaId,
        protocol: SmrProtocol,
        api_addr: SocketAddr,
        p2p_addr: SocketAddr,
    },

    /// Manager -> Server: assign a list of peers to proactively connect to.
    ConnectToPeers {
        population: u8,
        to_peers: HashMap<ReplicaId, SocketAddr>,
    },

    /// Server -> Manager: tell the manager that I steped-up/down as leader.
    LeaderStatus { step_up: bool },

    /// Manager -> Server: reset to initial state. If durable is false, cleans
    /// durable storage state as well.
    ResetState { durable: bool },

    /// Manager -> Server: pause server event loop execution.
    Pause,

    /// Server -> Manager: dummy pause reply.
    PauseReply,

    /// Manager -> Server: resume server event loop execution.
    Resume,

    /// Server -> Manager: dummy resume reply.
    ResumeReply,

    /// Manager -> Server: tell server to take a snapshot now.
    TakeSnapshot,

    /// Server -> Manager: server took snapshot up to log index.
    SnapshotUpTo { new_start: usize },

    /// Server -> Manager: leave notification.
    Leave,

    /// Manager -> Server: dummy leave reply.
    LeaveReply,
}

/// The server-facing controller API module.
pub struct ServerReigner {
    /// Receiver side of the recv channel.
    rx_recv: mpsc::UnboundedReceiver<(ReplicaId, CtrlMsg)>,

    /// Map from replica ID -> sender side of the send channel, shared with
    /// the server acceptor thread.
    tx_sends: flashmap::ReadHandle<ReplicaId, mpsc::UnboundedSender<CtrlMsg>>,

    /// Join handle of the server acceptor thread.
    _server_acceptor_handle: JoinHandle<()>,

    /// Map from replica ID -> replica controller thread join handles, shared
    /// with the server acceptor thread.
    _server_controller_handles: flashmap::ReadHandle<ReplicaId, JoinHandle<()>>,
}

// ServerReigner public API implementation
impl ServerReigner {
    /// Creates a new server-facing controller module. Spawns the server
    /// acceptor thread. Creates a pair of ID assignment channels. Creates
    /// a recv channel for buffering incoming control messages.
    pub async fn new_and_setup(
        srv_addr: SocketAddr,
        tx_id_assign: mpsc::UnboundedSender<()>,
        rx_id_result: mpsc::UnboundedReceiver<(ReplicaId, u8)>,
    ) -> Result<Self, SummersetError> {
        let (tx_recv, rx_recv) = mpsc::unbounded_channel();

        let (tx_sends_write, tx_sends_read) =
            flashmap::new::<ReplicaId, mpsc::UnboundedSender<CtrlMsg>>();

        let (server_controller_handles_write, server_controller_handles_read) =
            flashmap::new::<ReplicaId, JoinHandle<()>>();

        let server_listener = tcp_bind_with_retry(srv_addr, 10).await?;
        let server_acceptor_handle =
            tokio::spawn(Self::server_acceptor_thread(
                tx_id_assign,
                rx_id_result,
                tx_recv,
                server_listener,
                tx_sends_write,
                server_controller_handles_write,
            ));

        Ok(ServerReigner {
            rx_recv,
            tx_sends: tx_sends_read,
            _server_acceptor_handle: server_acceptor_handle,
            _server_controller_handles: server_controller_handles_read,
        })
    }

    /// Returns whether a server ID is connected to me.
    #[allow(dead_code)]
    pub fn has_server(&self, server: ReplicaId) -> bool {
        let tx_sends_guard = self.tx_sends.guard();
        tx_sends_guard.contains_key(&server)
    }

    /// Waits for the next control event message from some server.
    pub async fn recv_ctrl(
        &mut self,
    ) -> Result<(ReplicaId, CtrlMsg), SummersetError> {
        match self.rx_recv.recv().await {
            Some((id, msg)) => Ok((id, msg)),
            None => logged_err!("m"; "recv channel has been closed"),
        }
    }

    /// Sends a control message to specified server.
    pub fn send_ctrl(
        &mut self,
        msg: CtrlMsg,
        server: ReplicaId,
    ) -> Result<(), SummersetError> {
        let tx_sends_guard = self.tx_sends.guard();
        match tx_sends_guard.get(&server) {
            Some(tx_send) => {
                tx_send
                    .send(msg)
                    .map_err(|e| SummersetError(e.to_string()))?;
                Ok(())
            }
            None => {
                logged_err!(
                    "m";
                    "server ID {} not found among active servers",
                    server
                )
            }
        }
    }
}

// ServerReigner server_acceptor thread implementation
impl ServerReigner {
    /// Accepts a new server connection.
    #[allow(clippy::too_many_arguments)]
    async fn accept_new_server(
        mut stream: TcpStream,
        addr: SocketAddr,
        tx_id_assign: &mpsc::UnboundedSender<()>,
        rx_id_result: &mut mpsc::UnboundedReceiver<(ReplicaId, u8)>,
        tx_recv: mpsc::UnboundedSender<(ReplicaId, CtrlMsg)>,
        tx_sends: &mut flashmap::WriteHandle<
            ReplicaId,
            mpsc::UnboundedSender<CtrlMsg>,
        >,
        server_controller_handles: &mut flashmap::WriteHandle<
            ReplicaId,
            JoinHandle<()>,
        >,
        tx_exit: mpsc::UnboundedSender<ReplicaId>,
    ) -> Result<(), SummersetError> {
        // communicate with the manager's main thread to get assigned server ID
        tx_id_assign.send(())?;
        let (id, population) = rx_id_result.recv().await.ok_or(
            SummersetError("failed to get server ID assignment".into()),
        )?;

        // first send server ID assignment
        if let Err(e) = stream.write_u8(id).await {
            return logged_err!("m"; "error assigning new server ID: {}", e);
        }

        // then send population
        if let Err(e) = stream.write_u8(population).await {
            return logged_err!("m"; "error sending population: {}", e);
        }

        let mut tx_sends_guard = tx_sends.guard();
        if let Some(sender) = tx_sends_guard.get(&id) {
            if sender.is_closed() {
                // if this server ID has left before, garbage collect it now
                let mut server_controller_handles_guard =
                    server_controller_handles.guard();
                server_controller_handles_guard.remove(id);
                tx_sends_guard.remove(id);
            } else {
                return logged_err!("m"; "duplicate server ID listened: {}", id);
            }
        }
        pf_info!("m"; "accepted new server {}", id);

        let (tx_send, rx_send) = mpsc::unbounded_channel();
        tx_sends_guard.insert(id, tx_send);

        let server_controller_handle =
            tokio::spawn(Self::server_controller_thread(
                id, addr, stream, tx_recv, rx_send, tx_exit,
            ));
        let mut server_controller_handles_guard =
            server_controller_handles.guard();
        server_controller_handles_guard.insert(id, server_controller_handle);

        server_controller_handles_guard.publish();
        tx_sends_guard.publish();
        Ok(())
    }

    /// Removes handles of a left server connection.
    fn remove_left_server(
        id: ReplicaId,
        tx_sends: &mut flashmap::WriteHandle<
            ReplicaId,
            mpsc::UnboundedSender<CtrlMsg>,
        >,
        server_controller_handles: &mut flashmap::WriteHandle<
            ReplicaId,
            JoinHandle<()>,
        >,
    ) -> Result<(), SummersetError> {
        let mut tx_sends_guard = tx_sends.guard();
        if !tx_sends_guard.contains_key(&id) {
            return logged_err!("m"; "server {} not found among active ones", id);
        }
        tx_sends_guard.remove(id);

        let mut server_controller_handles_guard =
            server_controller_handles.guard();
        server_controller_handles_guard.remove(id);

        Ok(())
    }

    /// Server acceptor thread function.
    async fn server_acceptor_thread(
        tx_id_assign: mpsc::UnboundedSender<()>,
        mut rx_id_result: mpsc::UnboundedReceiver<(ReplicaId, u8)>,
        tx_recv: mpsc::UnboundedSender<(ReplicaId, CtrlMsg)>,
        server_listener: TcpListener,
        mut tx_sends: flashmap::WriteHandle<
            ReplicaId,
            mpsc::UnboundedSender<CtrlMsg>,
        >,
        mut server_controller_handles: flashmap::WriteHandle<
            ReplicaId,
            JoinHandle<()>,
        >,
    ) {
        pf_debug!("m"; "server_acceptor thread spawned");

        let local_addr = server_listener.local_addr().unwrap();
        pf_info!("m"; "accepting servers on '{}'", local_addr);

        // create an exit mpsc channel for getting notified about termination
        // of server controller threads
        let (tx_exit, mut rx_exit) = mpsc::unbounded_channel();

        loop {
            tokio::select! {
                // new client connection
                accepted = server_listener.accept() => {
                    if let Err(e) = accepted {
                        pf_warn!("m"; "error accepting server connection: {}", e);
                        continue;
                    }
                    let (stream, addr) = accepted.unwrap();
                    if let Err(e) = Self::accept_new_server(
                        stream,
                        addr,
                        &tx_id_assign,
                        &mut rx_id_result,
                        tx_recv.clone(),
                        &mut tx_sends,
                        &mut server_controller_handles,
                        tx_exit.clone(),
                    ).await {
                        pf_error!("m"; "error accepting new server: {}", e);
                    }
                },

                // a server controller thread exits
                id = rx_exit.recv() => {
                    let id = id.unwrap();
                    if let Err(e) = Self::remove_left_server(
                        id,
                        &mut tx_sends,
                        &mut server_controller_handles
                    ) {
                        pf_error!("m"; "error removing left server {}: {}", id, e);
                    }
                },
            }
        }

        // pf_debug!("m"; "server_acceptor thread exitted");
    }
}

// ServerReigner server_controller thread implementation
impl ServerReigner {
    /// Reads a server control message from given TcpStream.
    async fn read_ctrl(
        // first 8 btyes being the message length, and the rest bytes being the
        // message itself
        read_buf: &mut BytesMut,
        conn_read: &mut OwnedReadHalf,
    ) -> Result<CtrlMsg, SummersetError> {
        safe_tcp_read(read_buf, conn_read).await
    }

    /// Writes a control message through given TcpStream.
    fn write_ctrl(
        write_buf: &mut BytesMut,
        write_buf_cursor: &mut usize,
        conn_write: &OwnedWriteHalf,
        msg: Option<&CtrlMsg>,
    ) -> Result<bool, SummersetError> {
        safe_tcp_write(write_buf, write_buf_cursor, conn_write, msg)
    }

    /// Server control message listener and sender thread function.
    async fn server_controller_thread(
        id: ReplicaId,
        addr: SocketAddr,
        conn: TcpStream,
        tx_recv: mpsc::UnboundedSender<(ReplicaId, CtrlMsg)>,
        mut rx_send: mpsc::UnboundedReceiver<CtrlMsg>,
        tx_exit: mpsc::UnboundedSender<ReplicaId>,
    ) {
        pf_debug!("m"; "server_controller thread for {} '{}' spawned", id, addr);

        let (mut conn_read, conn_write) = conn.into_split();
        let mut read_buf = BytesMut::new();
        let mut write_buf = BytesMut::new();
        let mut write_buf_cursor = 0;

        let mut retrying = false;
        loop {
            tokio::select! {
                // gets a message to send to server
                msg = rx_send.recv(), if !retrying => {
                    match msg {
                        Some(msg) => {
                            match Self::write_ctrl(
                                &mut write_buf,
                                &mut write_buf_cursor,
                                &conn_write,
                                Some(&msg)
                            ) {
                                Ok(true) => {
                                    // pf_trace!("m"; "sent -> {} ctrl {:?}", id, msg);
                                }
                                Ok(false) => {
                                    pf_debug!("m"; "should start retrying ctrl send -> {}", id);
                                    retrying = true;
                                }
                                Err(e) => {
                                    pf_error!("m"; "error sending -> {}: {}", id, e);
                                }
                            }
                        },
                        None => break, // channel gets closed and no messages remain
                    }
                },

                // receives control message from server
                msg = Self::read_ctrl(&mut read_buf, &mut conn_read) => {
                    match msg {
                        Ok(CtrlMsg::Leave) => {
                            // server leaving, send dummy reply and break
                            let msg = CtrlMsg::LeaveReply;
                            if let Err(e) = Self::write_ctrl(
                                &mut write_buf,
                                &mut write_buf_cursor,
                                &conn_write,
                                Some(&msg)
                            ) {
                                pf_error!("m"; "error replying -> {}: {}", id, e);
                            } else { // skips `WouldBlock` failure check here
                                pf_info!("m"; "server {} has left", id);
                            }
                            break;
                        },

                        Ok(CtrlMsg::NewServerJoin {
                            id,
                            protocol,
                            mut api_addr,
                            mut p2p_addr
                        }) => {
                            // special treatment for NewServerJoin message:
                            // the server probably sent their local addresses
                            // for api_addr and p2p_addr fields. Fill them with
                            // the server's remote IP address known at the
                            // time of accepting connection to make them valid
                            // remote addresses
                            let conn_ip = conn_write.peer_addr().unwrap().ip();
                            api_addr.set_ip(conn_ip);
                            p2p_addr.set_ip(conn_ip);

                            let msg = CtrlMsg::NewServerJoin {id, protocol, api_addr, p2p_addr};
                            // pf_trace!("m"; "recv <- {} ctrl {:?}", id, msg);
                            if let Err(e) = tx_recv.send((id, msg)) {
                                pf_error!("m"; "error sending to tx_recv for {}: {}", id, e);
                            }
                        },

                        Ok(msg) => {
                            // pf_trace!("m"; "recv <- {} ctrl {:?}", id, msg);
                            if let Err(e) = tx_recv.send((id, msg)) {
                                pf_error!("m"; "error sending to tx_recv for {}: {}", id, e);
                            }
                        },

                        Err(e) => {
                            pf_error!("m"; "error reading ctrl <- {}: {}", id, e);
                            break; // probably the server exitted ungracefully
                        }
                    }
                },

                // retrying last unsuccessful reply send
                _ = conn_write.writable(), if retrying => {
                    match Self::write_ctrl(
                        &mut write_buf,
                        &mut write_buf_cursor,
                        &conn_write,
                        None
                    ) {
                        Ok(true) => {
                            pf_debug!("m"; "finished retrying last ctrl send -> {}", id);
                            retrying = false;
                        }
                        Ok(false) => {
                            pf_debug!("m"; "still should retry last ctrl send -> {}", id);
                        }
                        Err(e) => {
                            pf_error!("m"; "error retrying last ctrl send -> {}: {}", id, e);
                        }
                    }
                }
            }
        }

        if let Err(e) = tx_exit.send(id) {
            pf_error!("m"; "error sending exit signal for {}: {}", id, e);
        }
        pf_debug!("m"; "server_controller thread for {} '{}' exitted", id, addr);
    }
}

#[cfg(test)]
mod reigner_tests {
    use super::*;
    use std::sync::Arc;
    use crate::server::ControlHub;
    use tokio::sync::Barrier;
    use tokio::time::{self, Duration};

    #[tokio::test(flavor = "multi_thread", worker_threads = 2)]
    async fn api_send_recv() -> Result<(), SummersetError> {
        let setup_bar = Arc::new(Barrier::new(3));
        let setup_bar0 = setup_bar.clone();
        let setup_bar1 = setup_bar.clone();
        let server1_bar = Arc::new(Barrier::new(2));
        let server1_bar1 = server1_bar.clone();
        tokio::spawn(async move {
            // replica 0
            setup_bar0.wait().await;
            let mut hub =
                ControlHub::new_and_setup("127.0.0.1:53600".parse()?).await?;
            assert_eq!(hub.me, 0);
            // send a message to manager
            hub.send_ctrl(CtrlMsg::NewServerJoin {
                id: hub.me,
                protocol: SmrProtocol::SimplePush,
                api_addr: "127.0.0.1:53700".parse()?,
                p2p_addr: "127.0.0.1:53800".parse()?,
            })?;
            // recv a message from manager
            assert_eq!(
                hub.recv_ctrl().await?,
                CtrlMsg::ConnectToPeers {
                    population: 2,
                    to_peers: HashMap::new(),
                }
            );
            server1_bar.wait().await;
            Ok::<(), SummersetError>(())
        });
        tokio::spawn(async move {
            // replica 1
            setup_bar1.wait().await;
            server1_bar1.wait().await;
            let mut hub =
                ControlHub::new_and_setup("127.0.0.1:53600".parse()?).await?;
            assert_eq!(hub.me, 1);
            // send a message to manager
            hub.send_ctrl(CtrlMsg::NewServerJoin {
                id: hub.me,
                protocol: SmrProtocol::SimplePush,
                api_addr: "127.0.0.1:53701".parse()?,
                p2p_addr: "127.0.0.1:53801".parse()?,
            })?;
            // recv a message from manager
            assert_eq!(
                hub.recv_ctrl().await?,
                CtrlMsg::ConnectToPeers {
                    population: 2,
                    to_peers: HashMap::from([(0, "127.0.0.1:53800".parse()?)])
                }
            );
            Ok::<(), SummersetError>(())
        });
        // manager
        let (tx_id_assign, mut rx_id_assign) = mpsc::unbounded_channel();
        let (tx_id_result, rx_id_result) = mpsc::unbounded_channel();
        let mut reigner = ServerReigner::new_and_setup(
            "127.0.0.1:53600".parse()?,
            tx_id_assign,
            rx_id_result,
        )
        .await?;
        setup_bar.wait().await;
        // recv message from server 0
        rx_id_assign.recv().await;
        tx_id_result.send((0, 2))?;
        let (id, msg) = reigner.recv_ctrl().await?;
        assert_eq!(id, 0);
        assert_eq!(
            msg,
            CtrlMsg::NewServerJoin {
                id: 0,
                protocol: SmrProtocol::SimplePush,
                api_addr: "127.0.0.1:53700".parse()?,
                p2p_addr: "127.0.0.1:53800".parse()?
            }
        );
        // send reply to server 0
        reigner.send_ctrl(
            CtrlMsg::ConnectToPeers {
                population: 2,
                to_peers: HashMap::new(),
            },
            id,
        )?;
        // recv message from server 1
        rx_id_assign.recv().await;
        tx_id_result.send((1, 2))?;
        let (id, msg) = reigner.recv_ctrl().await?;
        assert_eq!(id, 1);
        assert_eq!(
            msg,
            CtrlMsg::NewServerJoin {
                id: 1,
                protocol: SmrProtocol::SimplePush,
                api_addr: "127.0.0.1:53701".parse()?,
                p2p_addr: "127.0.0.1:53801".parse()?
            }
        );
        // send reply to server 1
        reigner.send_ctrl(
            CtrlMsg::ConnectToPeers {
                population: 2,
                to_peers: HashMap::from([(0, "127.0.0.1:53800".parse()?)]),
            },
            id,
        )?;
        Ok(())
    }

    #[tokio::test(flavor = "multi_thread", worker_threads = 2)]
    async fn api_server_leave() -> Result<(), SummersetError> {
        let barrier = Arc::new(Barrier::new(2));
        let barrier2 = barrier.clone();
        tokio::spawn(async move {
            // replica 0
            barrier2.wait().await;
            let mut hub =
                ControlHub::new_and_setup("127.0.0.1:54600".parse()?).await?;
            assert_eq!(hub.me, 0);
            // send a message to manager
            hub.send_ctrl(CtrlMsg::NewServerJoin {
                id: hub.me,
                protocol: SmrProtocol::SimplePush,
                api_addr: "127.0.0.1:54700".parse()?,
                p2p_addr: "127.0.0.1:54800".parse()?,
            })?;
            // recv a message from manager
            assert_eq!(
                hub.recv_ctrl().await?,
                CtrlMsg::ConnectToPeers {
                    population: 1,
                    to_peers: HashMap::new(),
                }
            );
            // leave and re-join as 0
            hub.send_ctrl(CtrlMsg::Leave)?;
            assert_eq!(hub.recv_ctrl().await?, CtrlMsg::LeaveReply);
            time::sleep(Duration::from_millis(100)).await;
            let mut hub =
                ControlHub::new_and_setup("127.0.0.1:54600".parse()?).await?;
            assert_eq!(hub.me, 0);
            // send a message to manager
            hub.send_ctrl(CtrlMsg::NewServerJoin {
                id: hub.me,
                protocol: SmrProtocol::SimplePush,
                api_addr: "127.0.0.1:54700".parse()?,
                p2p_addr: "127.0.0.1:54800".parse()?,
            })?;
            // recv a message from manager
            assert_eq!(
                hub.recv_ctrl().await?,
                CtrlMsg::ConnectToPeers {
                    population: 1,
                    to_peers: HashMap::new(),
                }
            );
            Ok::<(), SummersetError>(())
        });
        // manager
        let (tx_id_assign, mut rx_id_assign) = mpsc::unbounded_channel();
        let (tx_id_result, rx_id_result) = mpsc::unbounded_channel();
        let mut reigner = ServerReigner::new_and_setup(
            "127.0.0.1:54600".parse()?,
            tx_id_assign,
            rx_id_result,
        )
        .await?;
        barrier.wait().await;
        // recv message from server 0
        rx_id_assign.recv().await;
        tx_id_result.send((0, 1))?;
        let (id, msg) = reigner.recv_ctrl().await?;
        assert_eq!(id, 0);
        assert_eq!(
            msg,
            CtrlMsg::NewServerJoin {
                id: 0,
                protocol: SmrProtocol::SimplePush,
                api_addr: "127.0.0.1:54700".parse()?,
                p2p_addr: "127.0.0.1:54800".parse()?
            }
        );
        // send reply to server 0
        reigner.send_ctrl(
            CtrlMsg::ConnectToPeers {
                population: 1,
                to_peers: HashMap::new(),
            },
            id,
        )?;
        rx_id_assign.recv().await;
        tx_id_result.send((0, 1))?;
        // recv message from server 0
        let (id, msg) = reigner.recv_ctrl().await?;
        assert_eq!(id, 0);
        assert_eq!(
            msg,
            CtrlMsg::NewServerJoin {
                id: 0,
                protocol: SmrProtocol::SimplePush,
                api_addr: "127.0.0.1:54700".parse()?,
                p2p_addr: "127.0.0.1:54800".parse()?
            }
        );
        // send reply to server 0
        reigner.send_ctrl(
            CtrlMsg::ConnectToPeers {
                population: 1,
                to_peers: HashMap::new(),
            },
            id,
        )?;
        Ok(())
    }
}<|MERGE_RESOLUTION|>--- conflicted
+++ resolved
@@ -21,11 +21,7 @@
 
 /// Control message from/to servers. Control traffic could be bidirectional:
 /// some initiated by the manager and some by servers.
-<<<<<<< HEAD
-// TODO: later add leader change, membership change, etc.
-=======
 // TODO: later add membership/view change, link drop, etc.
->>>>>>> cb7f7384
 #[derive(Debug, PartialEq, Eq, Clone, Serialize, Deserialize)]
 pub enum CtrlMsg {
     /// Server -> Manager: new server up, requesting a list of peers' addresses
