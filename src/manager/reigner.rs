--- conflicted
+++ resolved
@@ -21,11 +21,7 @@
 
 /// Control message from/to servers. Control traffic could be bidirectional:
 /// some initiated by the manager and some by servers.
-<<<<<<< HEAD
-// TODO: add pause, resume, leader change, membership change, etc.
-=======
 // TODO: later add leader change, membership change, etc.
->>>>>>> f3e7aa03
 #[derive(Debug, PartialEq, Eq, Clone, Serialize, Deserialize)]
 pub enum CtrlMsg {
     /// Server -> Manager: new server up, requesting a list of peers' addresses
@@ -43,18 +39,13 @@
         to_peers: HashMap<ReplicaId, SocketAddr>,
     },
 
-<<<<<<< HEAD
-=======
     /// Server -> Manager: tell the manager that I steped-up/down as leader.
     LeaderStatus { step_up: bool },
 
->>>>>>> f3e7aa03
     /// Manager -> Server: reset to initial state. If durable is false, cleans
     /// durable storage state as well.
     ResetState { durable: bool },
 
-<<<<<<< HEAD
-=======
     /// Manager -> Server: pause server event loop execution.
     Pause,
 
@@ -67,7 +58,6 @@
     /// Server -> Manager: dummy resume reply.
     ResumeReply,
 
->>>>>>> f3e7aa03
     /// Server -> Manager: leave notification.
     Leave,
 
