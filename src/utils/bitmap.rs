--- conflicted
+++ resolved
@@ -6,11 +6,6 @@
 
 use fixedbitset::FixedBitSet;
 
-<<<<<<< HEAD
-/// Compact bitmap for u8 ID -> bool mapping.
-#[derive(Clone, PartialEq, Eq)]
-pub struct Bitmap(FixedBitSet);
-=======
 use get_size::GetSize;
 
 use serde::{Serialize, Deserialize};
@@ -26,7 +21,6 @@
         (self.0.len() + 32 - 1) / 32
     }
 }
->>>>>>> 40535fc7
 
 impl Bitmap {
     /// Creates a new bitmap of given size. If `ones` is true, all slots are
@@ -152,8 +146,6 @@
     }
 }
 
-<<<<<<< HEAD
-=======
 // Implement alternative compact printing.
 impl Bitmap {
     #[inline]
@@ -166,7 +158,6 @@
     }
 }
 
->>>>>>> 40535fc7
 #[cfg(test)]
 mod bitmap_tests {
     use super::*;
