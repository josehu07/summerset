//! Bitmap data structure helper.

use std::fmt;

use crate::utils::SummersetError;

use fixedbitset::FixedBitSet;

/// Compact bitmap for u8 ID -> bool mapping.
#[derive(Clone, PartialEq, Eq)]
pub struct Bitmap(FixedBitSet);

impl Bitmap {
    /// Creates a new bitmap of given size. If `ones` is true, all slots are
    /// marked true initially; otherwise, all slots are initially false.
    pub fn new(size: u8, ones: bool) -> Self {
        if size == 0 {
            panic!("invalid bitmap size {}", size);
        }
        let mut bitset = FixedBitSet::with_capacity(size as usize);

        if ones {
            bitset.set_range(.., true);
        }

        Bitmap(bitset)
    }

    /// Creates a new bitmap of given size from vec literal. Indices in the
    /// vec are bits to be set as true.
    pub fn from(size: u8, ones: Vec<u8>) -> Self {
        let mut bitmap = Self::new(size, false);

        for idx in ones {
            if let Err(e) = bitmap.set(idx, true) {
                panic!("{}", e);
            }
        }

        bitmap
    }

    /// Sets bit at index to given flag.
    #[inline]
    pub fn set(&mut self, idx: u8, flag: bool) -> Result<(), SummersetError> {
        if idx as usize >= self.0.len() {
            return Err(SummersetError(format!("index {} out of bound", idx)));
        }
        self.0.set(idx as usize, flag);
        Ok(())
    }

    /// Gets the bit flag at index.
    #[inline]
    pub fn get(&self, idx: u8) -> Result<bool, SummersetError> {
        if idx as usize >= self.0.len() {
            return Err(SummersetError(format!("index {} out of bound", idx)));
        }
        Ok(self.0[idx as usize])
    }

    /// Returns the size of the bitmap.
    #[inline]
    pub fn size(&self) -> u8 {
        self.0.len() as u8
    }

    /// Returns the number of trues in the bitmap.
    #[inline]
    pub fn count(&self) -> u8 {
        self.0.count_ones(..) as u8
    }

    /// Flips all flags in the bitmap.
    #[inline]
    pub fn flip(&mut self) {
        self.0.toggle_range(..)
    }

    /// Allows `for (id, bit) in map.iter()`.
    #[inline]
    pub fn iter(&self) -> BitmapIter {
        BitmapIter { map: self, idx: 0 }
<<<<<<< HEAD
=======
    }

    /// Convenience method for converting the bitmap to a vec of indexes where
    /// the flag is true.
    #[inline]
    pub fn to_vec(&self) -> Vec<u8> {
        self.iter()
            .filter_map(|(idx, flag)| if flag { Some(idx) } else { None })
            .collect()
>>>>>>> cb7f7384
    }
}

/// Iterator over `Bitmap`, yielding `(id, bit)` pairs.
#[derive(Debug, Clone)]
pub struct BitmapIter<'m> {
    map: &'m Bitmap,
    idx: usize,
}

impl Iterator for BitmapIter<'_> {
    type Item = (u8, bool);

    fn next(&mut self) -> Option<Self::Item> {
        let id: u8 = self.idx as u8;
        if id < self.map.size() {
            self.idx += 1;
            Some((id, self.map.get(id).unwrap()))
        } else {
            None
        }
    }
}

// Implement `Debug` trait manually for better trace printing.
impl fmt::Debug for Bitmap {
    fn fmt(&self, f: &mut fmt::Formatter) -> fmt::Result {
        write!(f, "{{{}; [", self.size())?;
        let mut first_idx = true;
        for i in self
            .iter()
            .filter_map(|(i, flag)| if flag { Some(i) } else { None })
        {
            if !first_idx {
                write!(f, ", {}", i)?;
            } else {
                write!(f, "{}", i)?;
                first_idx = false;
            }
        }
        write!(f, "]}}")
    }
}

#[cfg(test)]
mod bitmap_tests {
    use super::*;

    #[test]
    #[should_panic]
    fn bitmap_new_panic() {
        Bitmap::new(0, true);
    }

    #[test]
    fn bitmap_set_get() {
        let mut map = Bitmap::new(7, false);
        assert!(map.set(0, true).is_ok());
        assert!(map.set(1, false).is_ok());
        assert!(map.set(2, true).is_ok());
        assert!(map.set(7, true).is_err());
        assert_eq!(map.get(0), Ok(true));
        assert_eq!(map.get(1), Ok(false));
        assert_eq!(map.get(2), Ok(true));
        assert_eq!(map.get(3), Ok(false));
        assert!(map.get(7).is_err());
    }

    #[test]
    fn bitmap_flip() {
        let mut map = Bitmap::new(5, false);
        assert!(map.set(1, true).is_ok());
        map.flip();
        assert_eq!(map, Bitmap::from(5, vec![0, 2, 3, 4]));
    }

    #[test]
    fn bitmap_count() {
        let mut map = Bitmap::new(7, false);
        assert_eq!(map.count(), 0);
        assert!(map.set(0, true).is_ok());
        assert!(map.set(2, true).is_ok());
        assert!(map.set(3, true).is_ok());
        assert_eq!(map.count(), 3);
    }

    #[test]
    fn bitmap_iter() {
        let ref_map = [true, true, false, true, true];
        let mut map = Bitmap::new(5, true);
        assert!(map.set(2, false).is_ok());
        for (id, flag) in map.iter() {
            assert_eq!(ref_map[id as usize], flag);
        }
        assert_eq!(map.to_vec(), [0, 1, 3, 4]);
    }
}<|MERGE_RESOLUTION|>--- conflicted
+++ resolved
@@ -81,8 +81,6 @@
     #[inline]
     pub fn iter(&self) -> BitmapIter {
         BitmapIter { map: self, idx: 0 }
-<<<<<<< HEAD
-=======
     }
 
     /// Convenience method for converting the bitmap to a vec of indexes where
@@ -92,7 +90,6 @@
         self.iter()
             .filter_map(|(idx, flag)| if flag { Some(idx) } else { None })
             .collect()
->>>>>>> cb7f7384
     }
 }
 
