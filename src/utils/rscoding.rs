//! Reed-Solomon erasure coding helpers.

use std::fmt;
use std::io;
use std::marker::PhantomData;

use crate::utils::{SummersetError, Bitmap};

use get_size::GetSize;

use bytes::{BytesMut, BufMut};

use serde::{Serialize, Deserialize, de::DeserializeOwned};

use rmp_serde::encode::write as encode_write;
use rmp_serde::decode::from_read as decode_from_read;

use reed_solomon_erasure::galois_8::ReedSolomon;

/// A Reed-Solomon codeword with original data of type `T`.
#[derive(Debug, PartialEq, Eq, Clone, Serialize, Deserialize)]
pub struct RSCodeword<T> {
    /// Number of data shards.
    num_data_shards: u8,

    /// Number of parity shards.
    num_parity_shards: u8,

    /// Exact length of original data in bytes.
    data_len: usize,

    /// Length in bytes of a shard.
    shard_len: usize,

    /// Shards content. All `BytesMut` chunks are allocated contiguously by
    /// `.split_to()` to minimize possible `.unsplit()` overhead.
    shards: Vec<Option<BytesMut>>,

    /// Optional copy of original data to avoid doing cloned deserialization
    /// in some cases.
    data_copy: Option<T>,

    /// Zero-sized phantom marker to make this struct act as if it owns a data
    /// of type `T` (yet actually in the form of vec of bytes).
    phantom: PhantomData<T>,
}

// implement `GetSize` trait for `RSCodeword`; the heap size is approximated
// simply by the sum of sizes of present shards
impl<T> GetSize for RSCodeword<T>
where
    T: fmt::Debug + Clone + Serialize + DeserializeOwned + Send + Sync,
{
    fn get_heap_size(&self) -> usize {
        self.shards
            .iter()
            .map(|s| if let Some(b) = s { b.len() } else { 0 })
            .sum()
    }
<<<<<<< HEAD

    fn get_size(&self) -> usize {
        Self::get_stack_size() + self.get_heap_size()
    }
=======
>>>>>>> 40535fc7
}

impl<T> RSCodeword<T>
where
    T: fmt::Debug + Clone + Serialize + DeserializeOwned + Send + Sync,
{
    /// Internal method for creating a new RSCodeword from original data or
    /// empty bytes.
    fn internal_new(
        data_copy: Option<T>,
        data_bytes: Option<BytesMut>,
        data_len: usize,
        num_data_shards: u8,
        num_parity_shards: u8,
    ) -> Result<Self, SummersetError> {
        if num_data_shards == 0 {
            return Err(SummersetError("num_data_shards is zero".into()));
        }
<<<<<<< HEAD
        if data_len != 0 && data_len < num_data_shards as usize {
            return Err(SummersetError(format!(
                "data length too small: {}",
                data_len
            )));
        }
=======
>>>>>>> 40535fc7

        let num_total_shards = num_data_shards + num_parity_shards;
        let shard_len = if data_len % num_data_shards as usize == 0 {
            data_len / num_data_shards as usize
        } else {
            (data_len / num_data_shards as usize) + 1
        };

        let shards = if let Some(mut data_bytes) = data_bytes {
            // if newing from original data
            debug_assert_eq!(data_bytes.len(), data_len);

            // pad length to multiple of num_data_shards and compute shard size
            let padded_len = shard_len * num_data_shards as usize;
            data_bytes.resize(padded_len, 0);

            // split the bytes representation into contiguously stored shards
            let mut shards = Vec::with_capacity(num_data_shards as usize);
            for _ in 0..(num_data_shards - 1) {
                let shard = data_bytes.split_to(shard_len);
                debug_assert_eq!(shard.len(), shard_len);
                shards.push(Some(shard));
            }
            debug_assert_eq!(data_bytes.len(), shard_len);
            shards.push(Some(data_bytes)); // the last shard
<<<<<<< HEAD
            assert_eq!(shards.len(), num_data_shards as usize);
            for _ in num_data_shards..num_total_shards {
                shards.push(None);
            }
            assert_eq!(shards.len(), num_total_shards as usize);
=======
            debug_assert_eq!(shards.len(), num_data_shards as usize);
            for _ in num_data_shards..num_total_shards {
                shards.push(None);
            }
            debug_assert_eq!(shards.len(), num_total_shards as usize);
>>>>>>> 40535fc7
            shards
        } else {
            // if newing from empty
            vec![None; num_total_shards as usize]
        };

        Ok(RSCodeword {
            num_data_shards,
            num_parity_shards,
            data_len,
            shard_len,
            shards,
            data_copy,
            phantom: PhantomData,
        })
    }

    /// Creates a new RSCodeword from original data.
    pub fn from_data(
        data: T,
        num_data_shards: u8,
        num_parity_shards: u8,
    ) -> Result<Self, SummersetError> {
        // serialize original data into bytes
        let mut data_writer = BytesMut::new().writer();
        encode_write(&mut data_writer, &data)?;
        let data_len = data_writer.get_ref().len();
        Self::internal_new(
            Some(data),
            Some(data_writer.into_inner()),
            data_len,
            num_data_shards,
            num_parity_shards,
        )
    }

    /// Creates a new RSCodeword from empty bytes.
    pub fn from_null(
        num_data_shards: u8,
        num_parity_shards: u8,
    ) -> Result<Self, SummersetError> {
        Self::internal_new(None, None, 0, num_data_shards, num_parity_shards)
    }

    /// Creates an `RSCodeword` struct that owns a copy of a subset of the
    /// shards, and a complete copy of the original data if required.
    pub fn subset_copy(
        &self,
<<<<<<< HEAD
        subset: Bitmap,
=======
        subset: &Bitmap,
>>>>>>> 40535fc7
        copy_data: bool,
    ) -> Result<Self, SummersetError> {
        if self.data_len == 0 {
            return Err(SummersetError("codeword is null".into()));
        }

        let mut shards = vec![None; self.num_shards() as usize];
        for i in
            subset.iter().filter_map(
                |(i, flag)| {
                    if flag {
                        Some(i as usize)
                    } else {
                        None
                    }
                },
            )
        {
            if i >= shards.len() {
                return Err(SummersetError(format!(
                    "shard index {} out-of-bound",
                    i
                )));
            }
            shards[i] = self.shards[i].clone();
        }

        let data_copy = if copy_data {
            self.data_copy.clone() // could be `None` if originally None
        } else {
            None
        };

        Ok(RSCodeword {
            num_data_shards: self.num_data_shards,
            num_parity_shards: self.num_parity_shards,
            data_len: self.data_len,
            shard_len: self.shard_len,
            shards,
            data_copy,
            phantom: PhantomData,
        })
    }

    /// Absorbs another `RSCodeword` struct, taking its available shards.
    pub fn absorb_other(
        &mut self,
        mut other: RSCodeword<T>,
    ) -> Result<(), SummersetError> {
        // must have configuration parameters matching
        if self.num_data_shards != other.num_data_shards() {
            return Err(SummersetError(format!(
                "num_data_shards mismatch: expected {}, other {}",
                self.num_data_shards,
                other.num_data_shards()
            )));
        }
        if self.num_parity_shards != other.num_parity_shards() {
            return Err(SummersetError(format!(
                "num_parity_shards mismatch: expected {}, other {}",
                self.num_parity_shards,
                other.num_parity_shards()
            )));
        }
        if self.data_len != 0 && self.data_len != other.data_len() {
            return Err(SummersetError(format!(
                "data_len mismatch: expected {}, other {}",
                self.data_len,
                other.data_len()
            )));
        }
        if self.shard_len != 0 && self.shard_len != other.shard_len() {
            return Err(SummersetError(format!(
                "shard_len mismatch: expected {}, other {}",
                self.shard_len,
                other.shard_len()
            )));
        }

        // if I am null at this time, set data_len and shard_len to be the
        // same as input
        if self.data_len == 0 {
            self.data_len = other.data_len;
            self.shard_len = other.shard_len;
        }

        for i in 0..other.shards.len() {
            if let Some(shard) = other.shards[i].take() {
                if self.shards[i].is_none() {
                    self.shards[i] = Some(shard);
                }
            }
        }
        Ok(())
    }

    /// Gets number of data shards.
    #[inline]
    pub fn num_data_shards(&self) -> u8 {
        self.num_data_shards
    }

    /// Gets number of parity shards.
    #[allow(dead_code)]
    #[inline]
    pub fn num_parity_shards(&self) -> u8 {
        self.num_parity_shards
    }

    /// Gets total number of shards.
    #[inline]
    pub fn num_shards(&self) -> u8 {
        self.shards.len() as u8
    }

    /// Gets number of currently available data shards.
    #[inline]
    pub fn avail_data_shards(&self) -> u8 {
        self.shards
            .iter()
            .take(self.num_data_shards as usize)
            .filter(|s| s.is_some())
            .count() as u8
    }

    /// Gets number of currently available parity shards.
    #[allow(dead_code)]
    #[inline]
    pub fn avail_parity_shards(&self) -> u8 {
        self.shards
            .iter()
            .skip(self.num_data_shards as usize)
            .filter(|s| s.is_some())
            .count() as u8
    }

    /// Gets total number of currently available shards.
    #[inline]
    pub fn avail_shards(&self) -> u8 {
        self.shards.iter().filter(|s| s.is_some()).count() as u8
    }

<<<<<<< HEAD
    /// Gets a vec of available shard indexes.
    #[inline]
    pub fn avail_shards_vec(&self) -> Vec<u8> {
        self.shards
            .iter()
            .enumerate()
            .filter_map(|(i, s)| if s.is_some() { Some(i as u8) } else { None })
            .collect()
=======
    /// Gets a bitmap of available shard indexes set true.
    #[inline]
    pub fn avail_shards_map(&self) -> Bitmap {
        let mut map = Bitmap::new(self.num_shards(), false);
        for (i, s) in self.shards.iter().enumerate() {
            if s.is_some() {
                map.set(i as u8, true).unwrap();
            }
        }
        map
>>>>>>> 40535fc7
    }

    /// Gets a bitmap of available shard indexes set true.
    #[inline]
    pub fn avail_shards_map(&self) -> Bitmap {
        let ones = self.avail_shards_vec();
        Bitmap::from(self.num_shards(), ones)
    }

    /// Gets length of original data in bytes.
    #[inline]
    pub fn data_len(&self) -> usize {
        self.data_len
    }

    /// Gets length of a shard in bytes.
    #[inline]
    pub fn shard_len(&self) -> usize {
        self.shard_len
    }

    /// Helper checker to ensure that the given ReedSolomon coder has the same
    /// shard splits config as me.
    fn shard_splits_match(
        &self,
        rs: &ReedSolomon,
    ) -> Result<(), SummersetError> {
        if rs.data_shard_count() != self.num_data_shards as usize {
            Err(SummersetError(format!(
                "num_data_shards mismatch: expected {}, rs {}",
                self.num_data_shards,
                rs.data_shard_count()
            )))
        } else if rs.parity_shard_count() != self.num_parity_shards as usize {
            Err(SummersetError(format!(
                "num_parity_shards mismatch: expected {}, rs {}",
                self.num_parity_shards,
                rs.parity_shard_count()
            )))
        } else {
            Ok(())
        }
    }

    /// Computes the parity shards from data shards. Must have all data shards
    /// present.
    pub fn compute_parity(
        &mut self,
        rs: Option<&ReedSolomon>,
    ) -> Result<(), SummersetError> {
        if self.data_len == 0 {
            return Err(SummersetError("codeword is null".into()));
        }
        if self.num_parity_shards == 0 {
            return Ok(());
        }
        if let Some(rs) = rs {
            self.shard_splits_match(rs)?;
        } else {
            return Err(SummersetError("ReedSolomon coder is None".into()));
        }

        if self.avail_data_shards() < self.num_data_shards {
            return Err(SummersetError(format!(
                "not all data shards present: {} / {}",
                self.avail_data_shards(),
                self.num_data_shards
            )));
        }

        // allocate space for parity shards if haven't
        for shard in self.shards.iter_mut().skip(self.num_data_shards as usize)
        {
            if shard.is_none() {
                *shard = Some(BytesMut::zeroed(self.shard_len));
            }
        }

        let slices: Vec<&mut BytesMut> = self
            .shards
            .iter_mut()
            .map(|s| s.as_mut().unwrap())
            .collect();
        rs.unwrap().encode(slices)?;
        Ok(())
    }

    /// Internal method for reconstructing all shards or data shards from
    /// currently available shards.
    fn reconstruct(
        &mut self,
        rs: Option<&ReedSolomon>,
        data_only: bool,
    ) -> Result<(), SummersetError> {
        if self.data_len == 0 {
            return Err(SummersetError("codeword is null".into()));
        }
        if self.num_parity_shards == 0 {
            if self.avail_data_shards() == self.num_data_shards {
                return Ok(());
            }
            return Err(SummersetError(format!(
                "insufficient data shards: {}/ {}",
                self.avail_data_shards(),
                self.num_data_shards
            )));
        }
        if let Some(rs) = rs {
            self.shard_splits_match(rs)?;
        } else {
            return Err(SummersetError("ReedSolomon coder is None".into()));
        }

        if data_only {
            rs.unwrap().reconstruct_data(&mut self.shards)?;
        } else {
            rs.unwrap().reconstruct(&mut self.shards)?;
        }
        Ok(())
    }

    /// Reconstructs all shards from currently available shards.
    #[allow(dead_code)]
    pub fn reconstruct_all(
        &mut self,
        rs: Option<&ReedSolomon>,
    ) -> Result<(), SummersetError> {
        self.reconstruct(rs, false)
    }

    /// Reconstructs data shards from currently available shards.
    pub fn reconstruct_data(
        &mut self,
        rs: Option<&ReedSolomon>,
    ) -> Result<(), SummersetError> {
        self.reconstruct(rs, true)
    }

    /// Verifies if the currently parity shards are correct. Must have all data
    /// & parity shards available.
    #[allow(dead_code)]
    pub fn verify_parity(
        &mut self,
        rs: Option<&ReedSolomon>,
    ) -> Result<bool, SummersetError> {
        if self.data_len == 0 {
            return Err(SummersetError("codeword is null".into()));
        }
        if self.num_parity_shards == 0 {
            return Ok(self.avail_data_shards() == self.num_data_shards);
        }
        if let Some(rs) = rs {
            self.shard_splits_match(rs)?;
        } else {
            return Err(SummersetError("ReedSolomon is None".into()));
        }

        if self.avail_shards() < self.num_shards() {
            return Err(SummersetError(format!(
                "not all shards present: {} / {}",
                self.avail_shards(),
                self.num_shards()
            )));
        }

        let slices: Vec<&BytesMut> =
            self.shards.iter().map(|s| s.as_ref().unwrap()).collect();
        Ok(rs.unwrap().verify(&slices)?)
    }

    /// Get a reference to original data, requiring that all data shards are
    /// present. If data_copy is available, a reference to it is returned;
    /// otherwise, a cloned deserialization is performed to produce data_copy.
    pub fn get_data(&mut self) -> Result<&T, SummersetError> {
        if self.data_len == 0 {
            return Err(SummersetError("codeword is null".into()));
        }
        if self.avail_data_shards() < self.num_data_shards {
            return Err(SummersetError(format!(
                "not all data shards present: {} / {}",
                self.avail_data_shards(),
                self.num_data_shards
            )));
        }

        if self.data_copy.is_none() {
            let reader = ShardsReader::new(
                &self.shards,
                self.num_data_shards,
                self.shard_len,
            )?;
            self.data_copy = Some(decode_from_read(reader)?);
        }

        Ok(self.data_copy.as_ref().unwrap())
    }
}

/// Helper type containing an immutable reference to a vector of `BytesMut`
/// and a cursor; implements the `io::Read` trait to ease decoding from the
/// vector without the need of merging them into a single `BytesMut`.
struct ShardsReader<'a> {
    /// Immutable reference to the split bytes.
    shards: &'a Vec<Option<BytesMut>>,

    /// Number of data shards in vec.
    num_data_shards: u8,

    /// Length in bytes of a shard.
    shard_len: usize,

    /// Composite cursor: (shard_idx, byte_idx).
    cursor: (u8, usize),
}

impl<'a> ShardsReader<'a> {
    /// Creates a new temporary reader.
    fn new(
        shards: &'a Vec<Option<BytesMut>>,
        num_data_shards: u8,
        shard_len: usize,
    ) -> Result<Self, SummersetError> {
        for shard in shards.iter().take(num_data_shards as usize) {
            if shard.is_none() {
                return Err(SummersetError("some data shard is None".into()));
            }
            debug_assert_eq!(shard.as_ref().unwrap().len(), shard_len);
        }

        Ok(ShardsReader {
            shards,
            num_data_shards,
            shard_len,
            cursor: (0, 0),
        })
    }
}

impl<'a> io::Read for ShardsReader<'a> {
    fn read(&mut self, buf: &mut [u8]) -> io::Result<usize> {
        let mut total_nread = 0;

        while self.cursor.0 < self.num_data_shards {
            let mut slice = &(self.shards[self.cursor.0 as usize]
                .as_ref()
                .unwrap())[self.cursor.1..];
            let (_, buf_tail) = buf.split_at_mut(total_nread);

            let shard_nread = slice.read(buf_tail).unwrap();
            if shard_nread == 0 {
                // perhaps destination buf has been filled, early return
                return Ok(total_nread);
            }

            total_nread += shard_nread;
            self.cursor.1 += shard_nread;

            if self.cursor.1 > self.shard_len {
                panic!(
                    "impossible shard cursor: {} / {}",
                    self.cursor.1, self.shard_len
                );
            }
            if self.cursor.1 == self.shard_len {
                // progress shard index
                self.cursor.0 += 1;
                self.cursor.1 = 0;
            }
        }

        Ok(total_nread)
    }
}

#[cfg(test)]
mod rscoding_tests {
    use super::*;
    use serde::Deserialize;

    #[derive(Debug, Clone, PartialEq, Eq, Serialize, Deserialize)]
    struct TestData(String);

    #[test]
    fn new_from_data() -> Result<(), SummersetError> {
        let data = TestData("interesting_value".into());
        let mut data_writer = BytesMut::new().writer();
        encode_write(&mut data_writer, &data)?;
        let data_len = data_writer.get_ref().len();
        let shard_len = if data_len % 3 == 0 {
            data_len / 3
        } else {
            (data_len / 3) + 1
        };
        // invalid num_data_shards
        assert!(RSCodeword::from_data(data.clone(), 0, 0).is_err());
        // valid with num_parity_shards == 0
        let cw = RSCodeword::from_data(data.clone(), 3, 0)?;
        assert_eq!(cw.num_data_shards(), 3);
        assert_eq!(cw.num_parity_shards(), 0);
        assert_eq!(cw.num_shards(), 3);
        assert_eq!(cw.avail_data_shards(), 3);
        assert_eq!(cw.avail_parity_shards(), 0);
        assert_eq!(cw.avail_shards(), 3);
        assert_eq!(cw.avail_shards_map(), Bitmap::from(3, vec![0, 1, 2]));
        assert_eq!(cw.data_len(), data_len);
        assert_eq!(cw.shard_len(), shard_len);
        // valid with num_parity_shards > 0
        let cw = RSCodeword::from_data(data.clone(), 3, 2)?;
        assert_eq!(cw.num_data_shards(), 3);
        assert_eq!(cw.num_parity_shards(), 2);
        assert_eq!(cw.num_shards(), 5);
        assert_eq!(cw.avail_data_shards(), 3);
        assert_eq!(cw.avail_parity_shards(), 0);
        assert_eq!(cw.avail_shards(), 3);
        assert_eq!(cw.avail_shards_map(), Bitmap::from(5, vec![0, 1, 2]));
        assert_eq!(cw.data_len(), data_len);
        assert_eq!(cw.shard_len(), shard_len);
        Ok(())
    }

    #[test]
    fn new_from_null() -> Result<(), SummersetError> {
        // invalid num_data_shards
        assert!(RSCodeword::<TestData>::from_null(0, 0).is_err());
        // valid
        let cw = RSCodeword::<TestData>::from_null(3, 2)?;
        assert_eq!(cw.num_data_shards(), 3);
        assert_eq!(cw.num_parity_shards(), 2);
        assert_eq!(cw.num_shards(), 5);
        assert_eq!(cw.avail_data_shards(), 0);
        assert_eq!(cw.avail_parity_shards(), 0);
        assert_eq!(cw.avail_shards(), 0);
        assert_eq!(cw.avail_shards_map(), Bitmap::new(5, false));
        assert_eq!(cw.data_len(), 0);
        assert_eq!(cw.shard_len(), 0);
        Ok(())
    }

    #[test]
    fn subset_absorb() -> Result<(), SummersetError> {
        let data = TestData("interesting_value".into());
        let cwa = RSCodeword::from_data(data.clone(), 3, 2)?;
        // invalid subset
<<<<<<< HEAD
        assert!(cwa.subset_copy(Bitmap::from(6, vec![0, 5]), false).is_err());
        // valid subsets
        let cw01 = cwa.subset_copy(Bitmap::from(5, vec![0, 1]), false)?;
        assert_eq!(cw01.avail_data_shards(), 2);
        let cw02 = cwa.subset_copy(Bitmap::from(5, vec![0, 2]), true)?;
=======
        assert!(cwa
            .subset_copy(&Bitmap::from(6, vec![0, 5]), false)
            .is_err());
        // valid subsets
        let cw01 = cwa.subset_copy(&Bitmap::from(5, vec![0, 1]), false)?;
        assert_eq!(cw01.avail_data_shards(), 2);
        let cw02 = cwa.subset_copy(&Bitmap::from(5, vec![0, 2]), true)?;
>>>>>>> 40535fc7
        assert_eq!(cw02.avail_data_shards(), 2);
        assert!(cw02.data_copy.is_some());
        // valid absorbing
        let mut cwb = RSCodeword::<TestData>::from_null(3, 2)?;
        cwb.absorb_other(cw02)?;
        assert_eq!(cwb.avail_shards(), 2);
        assert_eq!(cwb.avail_shards_map(), Bitmap::from(5, vec![0, 2]));
        cwb.absorb_other(cw01)?;
        assert_eq!(cwb.avail_shards(), 3);
        assert_eq!(cwb.avail_shards_map(), Bitmap::from(5, vec![0, 1, 2]));
        assert_eq!(*cwb.get_data()?, data);
        // invalid absorbing
        assert!(cwb
            .absorb_other(RSCodeword::from_data(data, 5, 3)?)
            .is_err());
        Ok(())
    }

    #[test]
    fn compute_verify() -> Result<(), SummersetError> {
        let rs32 = ReedSolomon::new(3, 2)?;
        let data = TestData("interesting_value".into());
        // not enough shards
        let mut cw_null = RSCodeword::<TestData>::from_null(3, 2)?;
        assert!(cw_null.compute_parity(Some(&rs32)).is_err());
        assert!(cw_null.verify_parity(Some(&rs32)).is_err());
        let mut cw_part =
            RSCodeword::<TestData>::from_data(data.clone(), 3, 2)?;
        cw_part.shards[1] = None;
        assert!(cw_part.compute_parity(Some(&rs32)).is_err());
        assert!(cw_part.verify_parity(Some(&rs32)).is_err());
        // valid with num_parity_shards == 0
        let mut cw = RSCodeword::from_data(data.clone(), 3, 0)?;
        cw.compute_parity(None)?;
        assert_eq!(cw.avail_parity_shards(), 0);
        assert!(cw.verify_parity(None)?);
        // valid with num_parity_shards > 0
        let mut cw = RSCodeword::from_data(data.clone(), 3, 2)?;
        cw.compute_parity(Some(&rs32))?;
        assert_eq!(cw.avail_parity_shards(), 2);
        assert!(cw.verify_parity(Some(&rs32))?);
        // shard splits mismatch
        let rs53 = ReedSolomon::new(5, 3)?;
        assert!(cw.compute_parity(None).is_err());
        assert!(cw.compute_parity(Some(&rs53)).is_err());
        assert!(cw.verify_parity(None).is_err());
        assert!(cw.verify_parity(Some(&rs53)).is_err());
        Ok(())
    }

    #[test]
    fn reconstruction() -> Result<(), SummersetError> {
        let rs32 = ReedSolomon::new(3, 2)?;
        let data = TestData("interesting_value".into());
        // not enough shards
        let mut cw_null = RSCodeword::<TestData>::from_null(3, 2)?;
        assert!(cw_null.reconstruct_all(Some(&rs32)).is_err());
        assert!(cw_null.reconstruct_data(Some(&rs32)).is_err());
        let mut cw_part =
            RSCodeword::<TestData>::from_data(data.clone(), 3, 2)?;
        cw_part.shards[1] = None;
        assert!(cw_part.reconstruct_all(Some(&rs32)).is_err());
        assert!(cw_part.reconstruct_data(Some(&rs32)).is_err());
        // valid with num_parity_shards == 0
        let mut cw = RSCodeword::from_data(data.clone(), 3, 0)?;
        cw.reconstruct_all(None)?;
        assert_eq!(cw.avail_shards(), 3);
        cw.shards[1] = None;
        assert!(cw.reconstruct_all(None).is_err());
        assert!(cw.reconstruct_data(None).is_err());
        // valid with num_parity_shards > 0
        let mut cw = RSCodeword::from_data(data.clone(), 3, 2)?;
        cw.reconstruct_all(Some(&rs32))?;
        assert_eq!(cw.avail_shards(), 5);
        cw.shards[1] = None;
        cw.shards[3] = None;
        cw.reconstruct_all(Some(&rs32))?;
        assert_eq!(cw.avail_shards(), 5);
        cw.shards[0] = None;
        cw.shards[2] = None;
        cw.reconstruct_data(Some(&rs32))?;
        assert_eq!(cw.avail_data_shards(), 3);
        cw.shards[0] = None;
        cw.shards[1] = None;
        cw.shards[4] = None;
        assert!(cw.reconstruct_all(Some(&rs32)).is_err());
        assert!(cw.reconstruct_data(Some(&rs32)).is_err());
        // shard splits mismatch
        let rs53 = ReedSolomon::new(5, 3)?;
        assert!(cw.reconstruct_all(None).is_err());
        assert!(cw.reconstruct_all(Some(&rs53)).is_err());
        Ok(())
    }

    #[test]
    fn get_data() -> Result<(), SummersetError> {
        let rs32 = ReedSolomon::new(3, 2)?;
        let data = TestData("interesting_value".into());
        let mut cw = RSCodeword::from_data(data.clone(), 3, 2)?;
        assert_eq!(*cw.get_data()?, data);
        cw.compute_parity(Some(&rs32))?;
        cw.shards[0] = None;
        assert!(cw.get_data().is_err());
        cw.reconstruct_data(Some(&rs32))?;
        assert_eq!(*cw.get_data()?, data);
        Ok(())
    }
}<|MERGE_RESOLUTION|>--- conflicted
+++ resolved
@@ -57,13 +57,6 @@
             .map(|s| if let Some(b) = s { b.len() } else { 0 })
             .sum()
     }
-<<<<<<< HEAD
-
-    fn get_size(&self) -> usize {
-        Self::get_stack_size() + self.get_heap_size()
-    }
-=======
->>>>>>> 40535fc7
 }
 
 impl<T> RSCodeword<T>
@@ -82,15 +75,6 @@
         if num_data_shards == 0 {
             return Err(SummersetError("num_data_shards is zero".into()));
         }
-<<<<<<< HEAD
-        if data_len != 0 && data_len < num_data_shards as usize {
-            return Err(SummersetError(format!(
-                "data length too small: {}",
-                data_len
-            )));
-        }
-=======
->>>>>>> 40535fc7
 
         let num_total_shards = num_data_shards + num_parity_shards;
         let shard_len = if data_len % num_data_shards as usize == 0 {
@@ -116,19 +100,11 @@
             }
             debug_assert_eq!(data_bytes.len(), shard_len);
             shards.push(Some(data_bytes)); // the last shard
-<<<<<<< HEAD
-            assert_eq!(shards.len(), num_data_shards as usize);
-            for _ in num_data_shards..num_total_shards {
-                shards.push(None);
-            }
-            assert_eq!(shards.len(), num_total_shards as usize);
-=======
             debug_assert_eq!(shards.len(), num_data_shards as usize);
             for _ in num_data_shards..num_total_shards {
                 shards.push(None);
             }
             debug_assert_eq!(shards.len(), num_total_shards as usize);
->>>>>>> 40535fc7
             shards
         } else {
             // if newing from empty
@@ -177,11 +153,7 @@
     /// shards, and a complete copy of the original data if required.
     pub fn subset_copy(
         &self,
-<<<<<<< HEAD
-        subset: Bitmap,
-=======
         subset: &Bitmap,
->>>>>>> 40535fc7
         copy_data: bool,
     ) -> Result<Self, SummersetError> {
         if self.data_len == 0 {
@@ -324,16 +296,6 @@
         self.shards.iter().filter(|s| s.is_some()).count() as u8
     }
 
-<<<<<<< HEAD
-    /// Gets a vec of available shard indexes.
-    #[inline]
-    pub fn avail_shards_vec(&self) -> Vec<u8> {
-        self.shards
-            .iter()
-            .enumerate()
-            .filter_map(|(i, s)| if s.is_some() { Some(i as u8) } else { None })
-            .collect()
-=======
     /// Gets a bitmap of available shard indexes set true.
     #[inline]
     pub fn avail_shards_map(&self) -> Bitmap {
@@ -344,7 +306,6 @@
             }
         }
         map
->>>>>>> 40535fc7
     }
 
     /// Gets a bitmap of available shard indexes set true.
@@ -688,13 +649,6 @@
         let data = TestData("interesting_value".into());
         let cwa = RSCodeword::from_data(data.clone(), 3, 2)?;
         // invalid subset
-<<<<<<< HEAD
-        assert!(cwa.subset_copy(Bitmap::from(6, vec![0, 5]), false).is_err());
-        // valid subsets
-        let cw01 = cwa.subset_copy(Bitmap::from(5, vec![0, 1]), false)?;
-        assert_eq!(cw01.avail_data_shards(), 2);
-        let cw02 = cwa.subset_copy(Bitmap::from(5, vec![0, 2]), true)?;
-=======
         assert!(cwa
             .subset_copy(&Bitmap::from(6, vec![0, 5]), false)
             .is_err());
@@ -702,7 +656,6 @@
         let cw01 = cwa.subset_copy(&Bitmap::from(5, vec![0, 1]), false)?;
         assert_eq!(cw01.avail_data_shards(), 2);
         let cw02 = cwa.subset_copy(&Bitmap::from(5, vec![0, 2]), true)?;
->>>>>>> 40535fc7
         assert_eq!(cw02.avail_data_shards(), 2);
         assert!(cw02.data_copy.is_some());
         // valid absorbing
