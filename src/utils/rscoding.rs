--- conflicted
+++ resolved
@@ -305,18 +305,6 @@
         self.shards.iter().filter(|s| s.is_some()).count() as u8
     }
 
-<<<<<<< HEAD
-    /// Gets a bitmap of available shard indexes set true.
-    #[inline]
-    pub fn avail_shards_map(&self) -> Bitmap {
-        let ones: Vec<u8> = self
-            .shards
-            .iter()
-            .enumerate()
-            .filter_map(|(i, s)| if s.is_some() { Some(i as u8) } else { None })
-            .collect();
-        Bitmap::from(self.num_shards(), ones)
-=======
     /// Gets a vec of available shard indexes.
     #[inline]
     pub fn avail_shards_vec(&self) -> Vec<u8> {
@@ -325,7 +313,6 @@
             .enumerate()
             .filter_map(|(i, s)| if s.is_some() { Some(i as u8) } else { None })
             .collect()
->>>>>>> cb7f7384
     }
 
     /// Gets a bitmap of available shard indexes set true.
