//! Reed-Solomon erasure coding helpers.

use std::fmt;
use std::io;
use std::marker::PhantomData;

use crate::utils::{SummersetError, Bitmap};
<<<<<<< HEAD
=======

use get_size::GetSize;
>>>>>>> d0ab4e52

use bytes::{BytesMut, BufMut};

use serde::{Serialize, Deserialize, de::DeserializeOwned};

use rmp_serde::encode::write as encode_write;
use rmp_serde::decode::from_read as decode_from_read;

use reed_solomon_erasure::galois_8::ReedSolomon;

/// A Reed-Solomon codeword with original data of type `T`.
#[derive(Debug, PartialEq, Eq, Clone, Serialize, Deserialize)]
pub struct RSCodeword<T> {
    /// Number of data shards.
    num_data_shards: u8,

    /// Number of parity shards.
    num_parity_shards: u8,

    /// Exact length of original data in bytes.
    data_len: usize,

    /// Length in bytes of a shard.
    shard_len: usize,

    /// Shards content. All `BytesMut` chunks are allocated contiguously by
    /// `.split_to()` to minimize possible `.unsplit()` overhead.
    shards: Vec<Option<BytesMut>>,

    /// Optional copy of original data to avoid doing cloned deserialization
    /// in some cases.
    data_copy: Option<T>,

    /// Zero-sized phantom marker to make this struct act as if it owns a data
    /// of type `T` (yet in the form of vec of bytes).
    phantom: PhantomData<T>,
}

// implement `GetSize` trait for `RSCodeword`; the heap size is approximated
// simply by the sum of sizes of present shards
impl<T> GetSize for RSCodeword<T>
where
    T: fmt::Debug + Clone + Serialize + DeserializeOwned + Send + Sync,
{
    fn get_heap_size(&self) -> usize {
        self.shards
            .iter()
            .map(|s| if let Some(b) = s { b.len() } else { 0 })
            .sum()
    }

    fn get_size(&self) -> usize {
        Self::get_stack_size() + self.get_heap_size()
    }
}

impl<T> RSCodeword<T>
where
    T: fmt::Debug + Clone + Serialize + DeserializeOwned + Send + Sync,
{
    /// Creates a new RSCodeword from original data or empty bytes.
    fn new(
        data_copy: Option<T>,
        data_bytes: Option<BytesMut>,
        data_len: usize,
        num_data_shards: u8,
        num_parity_shards: u8,
    ) -> Result<Self, SummersetError> {
        if num_data_shards == 0 {
            return Err(SummersetError("num_data_shards is zero".into()));
        }
        if data_len != 0 && data_len < num_data_shards as usize {
            return Err(SummersetError(format!(
                "data length too small: {}",
                data_len
            )));
        }

        let num_total_shards = num_data_shards + num_parity_shards;
        let shard_len = if data_len % num_data_shards as usize == 0 {
            data_len / num_data_shards as usize
        } else {
            (data_len / num_data_shards as usize) + 1
        };

        let shards = if let Some(mut data_bytes) = data_bytes {
            // if newing from original data
            assert_eq!(data_bytes.len(), data_len);

            // pad length to multiple of num_data_shards and compute shard size
            let padded_len = shard_len * num_data_shards as usize;
            data_bytes.resize(padded_len, 0);

            // split the bytes representation into contiguously stored shards
            let mut shards = Vec::with_capacity(num_data_shards as usize);
            for _ in 0..(num_data_shards - 1) {
                let shard = data_bytes.split_to(shard_len);
                assert_eq!(shard.len(), shard_len);
                shards.push(Some(shard));
            }
            assert_eq!(data_bytes.len(), shard_len);
            shards.push(Some(data_bytes)); // the last shard
            assert_eq!(shards.len(), num_data_shards as usize);
            for _ in num_data_shards..num_total_shards {
                shards.push(None);
            }
            assert_eq!(shards.len(), num_total_shards as usize);
            shards
        } else {
            // if newing from empty
            vec![None; num_total_shards as usize]
        };

        Ok(RSCodeword {
            num_data_shards,
            num_parity_shards,
            data_len,
            shard_len,
            shards,
            data_copy,
            phantom: PhantomData,
        })
    }

    /// Creates a new RSCodeword from original data.
    pub fn from_data(
        data: T,
        num_data_shards: u8,
        num_parity_shards: u8,
    ) -> Result<Self, SummersetError> {
        // serialize original data into bytes
        let mut data_writer = BytesMut::new().writer();
        encode_write(&mut data_writer, &data)?;
        let data_len = data_writer.get_ref().len();
        Self::new(
            Some(data),
            Some(data_writer.into_inner()),
            data_len,
            num_data_shards,
            num_parity_shards,
        )
    }

    /// Creates a new RSCodeword from empty bytes.
    pub fn from_null(
        num_data_shards: u8,
        num_parity_shards: u8,
    ) -> Result<Self, SummersetError> {
        Self::new(None, None, 0, num_data_shards, num_parity_shards)
    }

    /// Creates an `RSCodeword` struct that owns a copy of a subset of the
    /// shards, and a complete copy of the original data if required.
    pub fn subset_copy(
        &self,
        subset: Bitmap,
        copy_data: bool,
    ) -> Result<Self, SummersetError> {
        if self.data_len == 0 {
            return Err(SummersetError("codeword is null".into()));
        }

        let mut shards = vec![None; self.num_shards() as usize];
        for i in
            subset.iter().filter_map(
                |(i, flag)| {
                    if flag {
                        Some(i as usize)
                    } else {
                        None
                    }
                },
            )
        {
            if i >= shards.len() {
                return Err(SummersetError(format!(
                    "shard index {} out-of-bound",
                    i
                )));
            }
            shards[i] = self.shards[i].clone();
        }

        let data_copy = if copy_data {
            self.data_copy.clone() // could be `None` if originally None
        } else {
            None
        };

        Ok(RSCodeword {
            num_data_shards: self.num_data_shards,
            num_parity_shards: self.num_parity_shards,
            data_len: self.data_len,
            shard_len: self.shard_len,
            shards,
            data_copy,
            phantom: PhantomData,
        })
    }

    /// Absorbs another `RSCodeword` struct, taking its available shards.
    pub fn absorb_other(
        &mut self,
        mut other: RSCodeword<T>,
    ) -> Result<(), SummersetError> {
        // must have configuration parameters matching
        if self.num_data_shards != other.num_data_shards() {
            return Err(SummersetError(format!(
                "num_data_shards mismatch: expected {}, other {}",
                self.num_data_shards,
                other.num_data_shards()
            )));
        }
        if self.num_parity_shards != other.num_parity_shards() {
            return Err(SummersetError(format!(
                "num_parity_shards mismatch: expected {}, other {}",
                self.num_parity_shards,
                other.num_parity_shards()
            )));
        }
        if self.data_len != 0 && self.data_len != other.data_len() {
            return Err(SummersetError(format!(
                "data_len mismatch: expected {}, other {}",
                self.data_len,
                other.data_len()
            )));
        }
        if self.shard_len != 0 && self.shard_len != other.shard_len() {
            return Err(SummersetError(format!(
                "shard_len mismatch: expected {}, other {}",
                self.shard_len,
                other.shard_len()
            )));
        }

        // if I am null at this time, set data_len and shard_len to be the
        // same as input
        if self.data_len == 0 {
            self.data_len = other.data_len;
            self.shard_len = other.shard_len;
        }

        for i in 0..other.shards.len() {
            if let Some(shard) = other.shards[i].take() {
                if self.shards[i].is_none() {
                    self.shards[i] = Some(shard);
                }
            }
        }
        Ok(())
    }

    /// Gets number of data shards.
    #[inline]
    pub fn num_data_shards(&self) -> u8 {
        self.num_data_shards
    }

    /// Gets number of parity shards.
    #[allow(dead_code)]
    #[inline]
    pub fn num_parity_shards(&self) -> u8 {
        self.num_parity_shards
    }

    /// Gets total number of shards.
    #[inline]
    pub fn num_shards(&self) -> u8 {
        self.shards.len() as u8
    }

    /// Gets number of currently available data shards.
    #[inline]
    pub fn avail_data_shards(&self) -> u8 {
        self.shards
            .iter()
            .take(self.num_data_shards as usize)
            .filter(|s| s.is_some())
            .count() as u8
    }

    /// Gets number of currently available parity shards.
    #[allow(dead_code)]
    #[inline]
    pub fn avail_parity_shards(&self) -> u8 {
        self.shards
            .iter()
            .skip(self.num_data_shards as usize)
            .filter(|s| s.is_some())
            .count() as u8
    }

    /// Gets total number of currently available shards.
    #[inline]
    pub fn avail_shards(&self) -> u8 {
        self.shards.iter().filter(|s| s.is_some()).count() as u8
    }

    /// Gets a bitmap of available shard indexes set true.
    #[inline]
    pub fn avail_shards_map(&self) -> Bitmap {
        let ones: Vec<u8> = self
            .shards
            .iter()
            .enumerate()
            .filter_map(|(i, s)| if s.is_some() { Some(i as u8) } else { None })
            .collect();
        Bitmap::from(self.num_shards(), ones)
    }

    /// Gets length of original data in bytes.
    #[inline]
    pub fn data_len(&self) -> usize {
        self.data_len
    }

    /// Gets length of a shard in bytes.
    #[inline]
    pub fn shard_len(&self) -> usize {
        self.shard_len
    }

    /// Helper checker to ensure that the given ReedSolomon coder has the same
    /// shard splits config as me.
    fn shard_splits_match(
        &self,
        rs: &ReedSolomon,
    ) -> Result<(), SummersetError> {
        if rs.data_shard_count() != self.num_data_shards as usize {
            Err(SummersetError(format!(
                "num_data_shards mismatch: expected {}, rs {}",
                self.num_data_shards,
                rs.data_shard_count()
            )))
        } else if rs.parity_shard_count() != self.num_parity_shards as usize {
            Err(SummersetError(format!(
                "num_parity_shards mismatch: expected {}, rs {}",
                self.num_parity_shards,
                rs.parity_shard_count()
            )))
        } else {
            Ok(())
        }
    }

    /// Computes the parity shards from data shards. Must have all data shards
    /// present.
    pub fn compute_parity(
        &mut self,
        rs: Option<&ReedSolomon>,
    ) -> Result<(), SummersetError> {
        if self.data_len == 0 {
            return Err(SummersetError("codeword is null".into()));
        }
        if self.num_parity_shards == 0 {
            return Ok(());
        }
        if let Some(rs) = rs {
            self.shard_splits_match(rs)?;
        } else {
            return Err(SummersetError("ReedSolomon coder is None".into()));
        }

        if self.avail_data_shards() < self.num_data_shards {
            return Err(SummersetError(format!(
                "not all data shards present: {} / {}",
                self.avail_data_shards(),
                self.num_data_shards
            )));
        }

        // allocate space for parity shards if haven't
        for shard in self.shards.iter_mut().skip(self.num_data_shards as usize)
        {
            if shard.is_none() {
                *shard = Some(BytesMut::zeroed(self.shard_len));
            }
        }

        let slices: Vec<&mut BytesMut> = self
            .shards
            .iter_mut()
            .map(|s| s.as_mut().unwrap())
            .collect();
        rs.unwrap().encode(slices)?;
        Ok(())
    }

    /// Reconstructs all shards or data shards from currently available shards.
    fn reconstruct(
        &mut self,
        rs: Option<&ReedSolomon>,
        data_only: bool,
    ) -> Result<(), SummersetError> {
        if self.data_len == 0 {
            return Err(SummersetError("codeword is null".into()));
        }
        if self.num_parity_shards == 0 {
            if self.avail_data_shards() == self.num_data_shards {
                return Ok(());
            } else {
                return Err(SummersetError(format!(
                    "insufficient data shards: {}/ {}",
                    self.avail_data_shards(),
                    self.num_data_shards
                )));
            }
        }
        if let Some(rs) = rs {
            self.shard_splits_match(rs)?;
        } else {
            return Err(SummersetError("ReedSolomon coder is None".into()));
        }

        if data_only {
            rs.unwrap().reconstruct_data(&mut self.shards)?;
        } else {
            rs.unwrap().reconstruct(&mut self.shards)?;
        }
        Ok(())
    }

    /// Reconstructs all shards from currently available shards.
    #[allow(dead_code)]
    pub fn reconstruct_all(
        &mut self,
        rs: Option<&ReedSolomon>,
    ) -> Result<(), SummersetError> {
        self.reconstruct(rs, false)
    }

    /// Reconstructs data shards from currently available shards.
    pub fn reconstruct_data(
        &mut self,
        rs: Option<&ReedSolomon>,
    ) -> Result<(), SummersetError> {
        self.reconstruct(rs, true)
    }

    /// Verifies if the currently parity shards are correct. Must have all data
    /// & parity shards available.
    #[allow(dead_code)]
    pub fn verify_parity(
        &mut self,
        rs: Option<&ReedSolomon>,
    ) -> Result<bool, SummersetError> {
        if self.data_len == 0 {
            return Err(SummersetError("codeword is null".into()));
        }
        if self.num_parity_shards == 0 {
            return Ok(self.avail_data_shards() == self.num_data_shards);
        }
        if let Some(rs) = rs {
            self.shard_splits_match(rs)?;
        } else {
            return Err(SummersetError("ReedSolomon is None".into()));
        }

        if self.avail_shards() < self.num_shards() {
            return Err(SummersetError(format!(
                "not all shards present: {} / {}",
                self.avail_shards(),
                self.num_shards()
            )));
        }

        let slices: Vec<&BytesMut> =
            self.shards.iter().map(|s| s.as_ref().unwrap()).collect();
        Ok(rs.unwrap().verify(&slices)?)
    }

    /// Get a reference to original data, requiring that all data shards are
    /// present. If data_copy is available, a reference to it is returned;
    /// otherwise, a cloned deserialization is performed to produce data_copy.
    pub fn get_data(&mut self) -> Result<&T, SummersetError> {
        if self.data_len == 0 {
            return Err(SummersetError("codeword is null".into()));
        }
        if self.avail_data_shards() < self.num_data_shards {
            return Err(SummersetError(format!(
                "not all data shards present: {} / {}",
                self.avail_data_shards(),
                self.num_data_shards
            )));
        }

        if self.data_copy.is_none() {
            let reader = ShardsReader::new(
                &self.shards,
                self.num_data_shards,
                self.shard_len,
            )?;
            self.data_copy = Some(decode_from_read(reader)?);
        }

        Ok(self.data_copy.as_ref().unwrap())
    }
}

/// Helper type containing an immutable reference to a vector of `BytesMut`
/// and a cursor; implements the `io::Read` trait to ease decoding from the
/// vector without the need of merging them into a single `BytesMut`.
struct ShardsReader<'a> {
    /// Immutable reference to the split bytes.
    shards: &'a Vec<Option<BytesMut>>,

    /// Number of data shards in vec.
    num_data_shards: u8,

    /// Length in bytes of a shard.
    shard_len: usize,

    /// Composite cursor: (shard_idx, byte_idx).
    cursor: (u8, usize),
}

impl<'a> ShardsReader<'a> {
    /// Creates a new temporary reader.
    fn new(
        shards: &'a Vec<Option<BytesMut>>,
        num_data_shards: u8,
        shard_len: usize,
    ) -> Result<Self, SummersetError> {
        for shard in shards.iter().take(num_data_shards as usize) {
            if shard.is_none() {
                return Err(SummersetError("some data shard is None".into()));
            }
            assert_eq!(shard.as_ref().unwrap().len(), shard_len);
        }

        Ok(ShardsReader {
            shards,
            num_data_shards,
            shard_len,
            cursor: (0, 0),
        })
    }
}

impl<'a> io::Read for ShardsReader<'a> {
    fn read(&mut self, buf: &mut [u8]) -> io::Result<usize> {
        let mut total_nread = 0;

        while self.cursor.0 < self.num_data_shards {
            let mut slice = &(self.shards[self.cursor.0 as usize]
                .as_ref()
                .unwrap())[self.cursor.1..];
            let (_, buf_tail) = buf.split_at_mut(total_nread);

            let shard_nread = slice.read(buf_tail).unwrap();
            if shard_nread == 0 {
                // perhaps destination buf has been filled, early return
                return Ok(total_nread);
            }

            total_nread += shard_nread;
            self.cursor.1 += shard_nread;

            if self.cursor.1 > self.shard_len {
                panic!(
                    "impossible shard cursor: {} / {}",
                    self.cursor.1, self.shard_len
                );
            }
            if self.cursor.1 == self.shard_len {
                // progress shard index
                self.cursor.0 += 1;
                self.cursor.1 = 0;
            }
        }

        Ok(total_nread)
    }
}

#[cfg(test)]
mod rscoding_tests {
    use super::*;
    use serde::Deserialize;

    #[derive(Debug, Clone, PartialEq, Eq, Serialize, Deserialize)]
    struct TestData(String);

    #[test]
    fn new_from_data() -> Result<(), SummersetError> {
        let data = TestData("interesting_value".into());
        let mut data_writer = BytesMut::new().writer();
        encode_write(&mut data_writer, &data)?;
        let data_len = data_writer.get_ref().len();
        let shard_len = if data_len % 3 == 0 {
            data_len / 3
        } else {
            (data_len / 3) + 1
        };
        // invalid num_data_shards
        assert!(RSCodeword::from_data(data.clone(), 0, 0).is_err());
        // valid with num_parity_shards == 0
        let cw = RSCodeword::from_data(data.clone(), 3, 0)?;
        assert_eq!(cw.num_data_shards(), 3);
        assert_eq!(cw.num_parity_shards(), 0);
        assert_eq!(cw.num_shards(), 3);
        assert_eq!(cw.avail_data_shards(), 3);
        assert_eq!(cw.avail_parity_shards(), 0);
        assert_eq!(cw.avail_shards(), 3);
        assert_eq!(cw.avail_shards_map(), Bitmap::from(3, vec![0, 1, 2]));
        assert_eq!(cw.data_len(), data_len);
        assert_eq!(cw.shard_len(), shard_len);
        // valid with num_parity_shards > 0
        let cw = RSCodeword::from_data(data.clone(), 3, 2)?;
        assert_eq!(cw.num_data_shards(), 3);
        assert_eq!(cw.num_parity_shards(), 2);
        assert_eq!(cw.num_shards(), 5);
        assert_eq!(cw.avail_data_shards(), 3);
        assert_eq!(cw.avail_parity_shards(), 0);
        assert_eq!(cw.avail_shards(), 3);
        assert_eq!(cw.avail_shards_map(), Bitmap::from(5, vec![0, 1, 2]));
        assert_eq!(cw.data_len(), data_len);
        assert_eq!(cw.shard_len(), shard_len);
        Ok(())
    }

    #[test]
    fn new_from_null() -> Result<(), SummersetError> {
        // invalid num_data_shards
        assert!(RSCodeword::<TestData>::from_null(0, 0).is_err());
        // valid
        let cw = RSCodeword::<TestData>::from_null(3, 2)?;
        assert_eq!(cw.num_data_shards(), 3);
        assert_eq!(cw.num_parity_shards(), 2);
        assert_eq!(cw.num_shards(), 5);
        assert_eq!(cw.avail_data_shards(), 0);
        assert_eq!(cw.avail_parity_shards(), 0);
        assert_eq!(cw.avail_shards(), 0);
        assert_eq!(cw.avail_shards_map(), Bitmap::new(5, false));
        assert_eq!(cw.data_len(), 0);
        assert_eq!(cw.shard_len(), 0);
        Ok(())
    }

    #[test]
    fn subset_absorb() -> Result<(), SummersetError> {
        let data = TestData("interesting_value".into());
        let cwa = RSCodeword::from_data(data.clone(), 3, 2)?;
        // invalid subset
        assert!(cwa.subset_copy(Bitmap::from(6, vec![0, 5]), false).is_err());
        // valid subsets
        let cw01 = cwa.subset_copy(Bitmap::from(5, vec![0, 1]), false)?;
        assert_eq!(cw01.avail_data_shards(), 2);
        let cw02 = cwa.subset_copy(Bitmap::from(5, vec![0, 2]), true)?;
        assert_eq!(cw02.avail_data_shards(), 2);
        assert!(cw02.data_copy.is_some());
        // valid absorbing
        let mut cwb = RSCodeword::<TestData>::from_null(3, 2)?;
        cwb.absorb_other(cw02)?;
        assert_eq!(cwb.avail_shards(), 2);
        assert_eq!(cwb.avail_shards_map(), Bitmap::from(5, vec![0, 2]));
        cwb.absorb_other(cw01)?;
        assert_eq!(cwb.avail_shards(), 3);
        assert_eq!(cwb.avail_shards_map(), Bitmap::from(5, vec![0, 1, 2]));
        assert_eq!(*cwb.get_data()?, data);
        // invalid absorbing
        assert!(cwb
            .absorb_other(RSCodeword::from_data(data, 5, 3)?)
            .is_err());
        Ok(())
    }

    #[test]
    fn compute_verify() -> Result<(), SummersetError> {
        let rs32 = ReedSolomon::new(3, 2)?;
        let data = TestData("interesting_value".into());
        // not enough shards
        let mut cw_null = RSCodeword::<TestData>::from_null(3, 2)?;
        assert!(cw_null.compute_parity(Some(&rs32)).is_err());
        assert!(cw_null.verify_parity(Some(&rs32)).is_err());
        let mut cw_part =
            RSCodeword::<TestData>::from_data(data.clone(), 3, 2)?;
        cw_part.shards[1] = None;
        assert!(cw_part.compute_parity(Some(&rs32)).is_err());
        assert!(cw_part.verify_parity(Some(&rs32)).is_err());
        // valid with num_parity_shards == 0
        let mut cw = RSCodeword::from_data(data.clone(), 3, 0)?;
        cw.compute_parity(None)?;
        assert_eq!(cw.avail_parity_shards(), 0);
        assert!(cw.verify_parity(None)?);
        // valid with num_parity_shards > 0
        let mut cw = RSCodeword::from_data(data.clone(), 3, 2)?;
        cw.compute_parity(Some(&rs32))?;
        assert_eq!(cw.avail_parity_shards(), 2);
        assert!(cw.verify_parity(Some(&rs32))?);
        // shard splits mismatch
        let rs53 = ReedSolomon::new(5, 3)?;
        assert!(cw.compute_parity(None).is_err());
        assert!(cw.compute_parity(Some(&rs53)).is_err());
        assert!(cw.verify_parity(None).is_err());
        assert!(cw.verify_parity(Some(&rs53)).is_err());
        Ok(())
    }

    #[test]
    fn reconstruction() -> Result<(), SummersetError> {
        let rs32 = ReedSolomon::new(3, 2)?;
        let data = TestData("interesting_value".into());
        // not enough shards
        let mut cw_null = RSCodeword::<TestData>::from_null(3, 2)?;
        assert!(cw_null.reconstruct_all(Some(&rs32)).is_err());
        assert!(cw_null.reconstruct_data(Some(&rs32)).is_err());
        let mut cw_part =
            RSCodeword::<TestData>::from_data(data.clone(), 3, 2)?;
        cw_part.shards[1] = None;
        assert!(cw_part.reconstruct_all(Some(&rs32)).is_err());
        assert!(cw_part.reconstruct_data(Some(&rs32)).is_err());
        // valid with num_parity_shards == 0
        let mut cw = RSCodeword::from_data(data.clone(), 3, 0)?;
        cw.reconstruct_all(None)?;
        assert_eq!(cw.avail_shards(), 3);
        cw.shards[1] = None;
        assert!(cw.reconstruct_all(None).is_err());
        assert!(cw.reconstruct_data(None).is_err());
        // valid with num_parity_shards > 0
        let mut cw = RSCodeword::from_data(data.clone(), 3, 2)?;
        cw.reconstruct_all(Some(&rs32))?;
        assert_eq!(cw.avail_shards(), 5);
        cw.shards[1] = None;
        cw.shards[3] = None;
        cw.reconstruct_all(Some(&rs32))?;
        assert_eq!(cw.avail_shards(), 5);
        cw.shards[0] = None;
        cw.shards[2] = None;
        cw.reconstruct_data(Some(&rs32))?;
        assert_eq!(cw.avail_data_shards(), 3);
        cw.shards[0] = None;
        cw.shards[1] = None;
        cw.shards[4] = None;
        assert!(cw.reconstruct_all(Some(&rs32)).is_err());
        assert!(cw.reconstruct_data(Some(&rs32)).is_err());
        // shard splits mismatch
        let rs53 = ReedSolomon::new(5, 3)?;
        assert!(cw.reconstruct_all(None).is_err());
        assert!(cw.reconstruct_all(Some(&rs53)).is_err());
        Ok(())
    }

    #[test]
    fn get_data() -> Result<(), SummersetError> {
        let rs32 = ReedSolomon::new(3, 2)?;
        let data = TestData("interesting_value".into());
        let mut cw = RSCodeword::from_data(data.clone(), 3, 2)?;
        assert_eq!(*cw.get_data()?, data);
        cw.compute_parity(Some(&rs32))?;
        cw.shards[0] = None;
        assert!(cw.get_data().is_err());
        cw.reconstruct_data(Some(&rs32))?;
        assert_eq!(*cw.get_data()?, data);
        Ok(())
    }
}<|MERGE_RESOLUTION|>--- conflicted
+++ resolved
@@ -5,11 +5,8 @@
 use std::marker::PhantomData;
 
 use crate::utils::{SummersetError, Bitmap};
-<<<<<<< HEAD
-=======
 
 use get_size::GetSize;
->>>>>>> d0ab4e52
 
 use bytes::{BytesMut, BufMut};
 
