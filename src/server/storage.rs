--- conflicted
+++ resolved
@@ -45,11 +45,7 @@
     Truncate { offset: usize },
 
     /// Discard the log before given offset, keeping the tail part (and
-<<<<<<< HEAD
-    /// optionally a head part).
-=======
     /// optionally a fixed head part).
->>>>>>> 40535fc7
     Discard { offset: usize, keep: usize },
 }
 
@@ -125,11 +121,7 @@
             OpenOptions::new().read(true).write(true).open(path).await?;
         backer_file.seek(SeekFrom::End(0)).await?; // seek to EOF
 
-<<<<<<< HEAD
-        let (tx_log, mut rx_log) =
-=======
         let (tx_log, rx_log) =
->>>>>>> 40535fc7
             mpsc::unbounded_channel::<(LogActionId, LogAction<Ent>)>();
         let (tx_ack, rx_ack) = mpsc::unbounded_channel();
 
@@ -202,8 +194,6 @@
             Err(e) => Err(SummersetError(e.to_string())),
         }
     }
-<<<<<<< HEAD
-=======
 
     /// Submits an action and waits for its result blockingly.
     /// Returns a tuple where the first element is a vec containing any old
@@ -228,7 +218,6 @@
             }
         }
     }
->>>>>>> 40535fc7
 }
 
 // StorageHub logger thread implementation
@@ -374,11 +363,7 @@
     }
 
     /// Discard the file before given index, keeping the tail part (and
-<<<<<<< HEAD
-    /// optionally a head part).
-=======
     /// optionally a fixed head part).
->>>>>>> 40535fc7
     async fn discard_log(
         me: ReplicaId,
         backer: &mut File,
