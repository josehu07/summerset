--- conflicted
+++ resolved
@@ -39,22 +39,13 @@
         cmd: Command,
     },
 
-<<<<<<< HEAD
     /// Responders configuration change. (only used by relevant protocols)
-=======
-    /// Leaser roles configuration change. (only used by relevant protocols)
->>>>>>> 7e59a616
     Conf {
         /// Client request ID.
         id: RequestId,
 
-<<<<<<< HEAD
         /// Configuration change delta to be applied.
         delta: ConfChange,
-=======
-        /// Leaser roles configuration to apply.
-        conf: LeaserRoles,
->>>>>>> 7e59a616
     },
 
     /// Client leave notification.
@@ -161,21 +152,12 @@
         rq_retry: Option<Command>,
     },
 
-<<<<<<< HEAD
     /// Reply to responders configuration change. (only for relevant protocols)
-=======
-    /// Reply to leaser configuration change. (only for relevant protocols)
->>>>>>> 7e59a616
     Conf {
         /// ID of the corresponding client request.
         id: RequestId,
 
-<<<<<<< HEAD
         /// True if successful; false otherwise (e.g., if config not valid).
-=======
-        /// True if successful; false otherwise (e.g., if config not valid or
-        /// concurrent changes detected).
->>>>>>> 7e59a616
         success: bool,
     },
 
@@ -208,7 +190,6 @@
 
     /// Creates a reply with rq_retry flag.
     #[inline]
-<<<<<<< HEAD
     pub fn rq_retry(
         id: RequestId,
         read_cmd: Command,
@@ -218,80 +199,11 @@
             id,
             result: None,
             redirect,
-=======
-    pub fn rq_retry(id: RequestId, read_cmd: Command) -> Self {
-        ApiReply::Reply {
-            id,
-            result: None,
-            redirect: None,
->>>>>>> 7e59a616
             rq_retry: Some(read_cmd),
         }
     }
 }
 
-<<<<<<< HEAD
-=======
-/// Leaser roles configuration for relevant protocols.
-#[derive(PartialEq, Eq, Clone, Serialize, Deserialize, GetSize)]
-pub struct LeaserRoles {
-    /// Grantors set.
-    pub grantors: Bitmap,
-
-    /// Supposed leaseholders set.
-    pub grantees: Bitmap,
-
-    /// If not `None`, supposed leader.
-    pub leader: Option<ReplicaId>,
-}
-
-impl LeaserRoles {
-    /// Creates a new empty leaser roles configuration.
-    #[inline]
-    pub fn empty(population: u8) -> Self {
-        LeaserRoles {
-            grantors: Bitmap::new(population, false),
-            grantees: Bitmap::new(population, false),
-            leader: None,
-        }
-    }
-
-    /// Returns if a server is a grantor.
-    #[inline]
-    pub fn is_grantor(&self, id: ReplicaId) -> Result<bool, SummersetError> {
-        self.grantors.get(id)
-    }
-
-    /// Returns if a server is a supposed grantee.
-    #[inline]
-    pub fn is_grantee(&self, id: ReplicaId) -> Result<bool, SummersetError> {
-        self.grantees.get(id)
-    }
-
-    /// Returns if a server is the supposed leader.
-    #[inline]
-    pub fn is_leader(&self, id: ReplicaId) -> Result<bool, SummersetError> {
-        Ok(self.leader.map(|leader| leader == id).unwrap_or(false))
-    }
-}
-
-impl fmt::Debug for LeaserRoles {
-    fn fmt(&self, f: &mut fmt::Formatter) -> fmt::Result {
-        write!(
-            f,
-            "<{}> {:?} => {:?}",
-            if let Some(leader) = self.leader {
-                leader.to_string()
-            } else {
-                "_".into()
-            },
-            self.grantors,
-            self.grantees
-        )
-    }
-}
-
->>>>>>> 7e59a616
 /// The external client-facing API module.
 pub(crate) struct ExternalApi {
     /// My replica ID.
