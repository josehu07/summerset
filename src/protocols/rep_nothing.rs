//! Replication protocol: replicate nothing.
//!
//! Immediately logs given command and executes given command on the state
//! machine upon receiving a client command, and does nothing else.

use std::path::Path;
use std::net::SocketAddr;

use crate::utils::SummersetError;
use crate::manager::{CtrlMsg, CtrlRequest, CtrlReply};
use crate::server::{
    ReplicaId, ControlHub, StateMachine, CommandResult, CommandId, ExternalApi,
    ApiRequest, ApiReply, StorageHub, LogAction, LogResult, LogActionId,
    GenericReplica,
};
use crate::client::{ClientId, ClientApiStub, ClientCtrlStub, GenericEndpoint};
use crate::protocols::SmrProtocol;

use async_trait::async_trait;

use get_size::GetSize;

use serde::{Serialize, Deserialize};

use tokio::time::Duration;
use tokio::sync::watch;

/// Configuration parameters struct.
#[derive(Debug, Deserialize)]
pub struct ReplicaConfigRepNothing {
    /// Client request batching interval in millisecs.
    pub batch_interval_ms: u64,

    /// Client request batching maximum batch size.
    pub max_batch_size: usize,

    /// Path to backing file.
    pub backer_path: String,

    /// Whether to call `fsync()`/`fdatasync()` on logger.
    pub logger_sync: bool,

    // Performance simulation params (all zeros means no perf simulation):
    pub perf_storage_a: u64,
    pub perf_storage_b: u64,
}

#[allow(clippy::derivable_impls)]
impl Default for ReplicaConfigRepNothing {
    fn default() -> Self {
        ReplicaConfigRepNothing {
            batch_interval_ms: 10,
            max_batch_size: 5000,
            backer_path: "/tmp/summerset.rep_nothing.wal".into(),
            logger_sync: false,
            perf_storage_a: 0,
            perf_storage_b: 0,
        }
    }
}

<<<<<<< HEAD
/// Log entry type.
#[derive(Debug, PartialEq, Eq, Clone, Serialize, Deserialize, GetSize)]
struct LogEntry {
=======
/// WAL log entry type.
#[derive(Debug, PartialEq, Eq, Clone, Serialize, Deserialize, GetSize)]
struct WalEntry {
>>>>>>> cb7f7384
    reqs: Vec<(ClientId, ApiRequest)>,
}

/// In-memory instance containing a commands batch.
struct Instance {
    reqs: Vec<(ClientId, ApiRequest)>,
    durable: bool,
    execed: Vec<bool>,
}

/// RepNothing server replica module.
// TransportHub module not needed here.
pub struct RepNothingReplica {
    /// Replica ID in cluster.
    id: ReplicaId,

    /// Configuration parameters struct.
    config: ReplicaConfigRepNothing,

    /// Address string for client requests API.
    _api_addr: SocketAddr,

    /// Address string for internal peer-peer communication.
    _p2p_addr: SocketAddr,

    /// ControlHub module.
    control_hub: ControlHub,

    /// ExternalApi module.
    external_api: ExternalApi,

    /// StateMachine module.
    state_machine: StateMachine,

    /// StorageHub module.
    storage_hub: StorageHub<WalEntry>,

    /// In-memory log of instances.
    insts: Vec<Instance>,

    /// Current durable WAL log file offset.
    wal_offset: usize,
}

// RepNothingReplica common helpers
impl RepNothingReplica {
    /// Compose CommandId from instance index & command index within.
    #[inline]
    fn make_command_id(inst_idx: usize, cmd_idx: usize) -> CommandId {
        assert!(inst_idx <= (u32::MAX as usize));
        assert!(cmd_idx <= (u32::MAX as usize));
        (inst_idx << 32 | cmd_idx) as CommandId
    }

    /// Decompose CommandId into instance index & command index within.
    #[inline]
    fn split_command_id(command_id: CommandId) -> (usize, usize) {
        let inst_idx = (command_id >> 32) as usize;
        let cmd_idx = (command_id & ((1 << 32) - 1)) as usize;
        (inst_idx, cmd_idx)
    }
}

// RepNothingReplica client requests entrance
impl RepNothingReplica {
    /// Handler of client request batch chan recv.
    fn handle_req_batch(
        &mut self,
        req_batch: Vec<(ClientId, ApiRequest)>,
    ) -> Result<(), SummersetError> {
        let batch_size = req_batch.len();
        assert!(batch_size > 0);

        let inst = Instance {
            reqs: req_batch.clone(),
            durable: false,
            execed: vec![false; batch_size],
        };
        let inst_idx = self.insts.len();
        self.insts.push(inst);

        // submit log action to make this instance durable
        let wal_entry = WalEntry { reqs: req_batch };
        self.storage_hub.submit_action(
            inst_idx as LogActionId,
            LogAction::Append {
                entry: wal_entry,
                sync: self.config.logger_sync,
            },
        )?;

        Ok(())
    }
}

// RepNothingReplica durable WAL logging
impl RepNothingReplica {
    /// Handler of durable logging result chan recv.
    fn handle_log_result(
        &mut self,
        action_id: LogActionId,
        log_result: LogResult<WalEntry>,
    ) -> Result<(), SummersetError> {
        let inst_idx = action_id as usize;
        if inst_idx >= self.insts.len() {
            return logged_err!(self.id; "invalid log action ID {} seen", inst_idx);
        }

        match log_result {
            LogResult::Append { now_size } => {
                assert!(now_size >= self.wal_offset);
                self.wal_offset = now_size;
            }
            _ => {
                return logged_err!(self.id; "unexpected log result type for {}: {:?}", inst_idx, log_result);
            }
        }

        let inst = &mut self.insts[inst_idx];
        if inst.durable {
            return logged_err!(self.id; "duplicate log action ID {} seen", inst_idx);
        }
        inst.durable = true;

        // submit execution commands in order
        for (cmd_idx, (_, req)) in inst.reqs.iter().enumerate() {
            match req {
                ApiRequest::Req { cmd, .. } => self.state_machine.submit_cmd(
                    Self::make_command_id(inst_idx, cmd_idx),
                    cmd.clone(),
                )?,
                _ => continue, // ignore other types of requests
            }
        }

        Ok(())
    }
}

// RepNothingReplica state machine execution
impl RepNothingReplica {
    /// Handler of state machine exec result chan recv.
    fn handle_cmd_result(
        &mut self,
        cmd_id: CommandId,
        cmd_result: CommandResult,
    ) -> Result<(), SummersetError> {
        let (inst_idx, cmd_idx) = Self::split_command_id(cmd_id);
        if inst_idx >= self.insts.len() {
            return logged_err!(self.id; "invalid command ID {} ({}|{}) seen", cmd_id, inst_idx, cmd_idx);
        }

        let inst = &mut self.insts[inst_idx];
        if cmd_idx >= inst.reqs.len() {
            return logged_err!(self.id; "invalid command ID {} ({}|{}) seen", cmd_id, inst_idx, cmd_idx);
        }
        if inst.execed[cmd_idx] {
            return logged_err!(self.id; "duplicate command index {}|{}", inst_idx, cmd_idx);
        }
        if !inst.durable {
            return logged_err!(self.id; "instance {} is not durable yet", inst_idx);
        }
        inst.execed[cmd_idx] = true;

        // reply to the corresponding client of this request
        let (client, req) = &inst.reqs[cmd_idx];
        match req {
            ApiRequest::Req { id: req_id, .. } => {
                if self.external_api.has_client(*client) {
                    self.external_api.send_reply(
                        ApiReply::Reply {
                            id: *req_id,
                            result: Some(cmd_result),
                            redirect: None,
                        },
                        *client,
                    )?;
                }
            }
            _ => {
                return logged_err!(self.id; "unknown request type at {}|{}", inst_idx, cmd_idx)
            }
        }

        Ok(())
    }
}

// RepNothingReplica control messages handling
impl RepNothingReplica {
    /// Handler of ResetState control message.
    async fn handle_ctrl_reset_state(
        &mut self,
        durable: bool,
    ) -> Result<(), SummersetError> {
        // send leave notification to manager and wait for its reply
        self.control_hub.send_ctrl(CtrlMsg::Leave)?;
        while self.control_hub.recv_ctrl().await? != CtrlMsg::LeaveReply {}

        // if `durable` is false, truncate backer file
        if !durable {
            // use 0 as a special log action ID here
            self.storage_hub
                .submit_action(0, LogAction::Truncate { offset: 0 })?;
            loop {
                let (action_id, log_result) =
                    self.storage_hub.get_result().await?;
                if action_id == 0 {
                    if log_result
                        != (LogResult::Truncate {
                            offset_ok: true,
                            now_size: 0,
                        })
                    {
                        return logged_err!(self.id; "failed to truncate log to 0");
                    } else {
                        return Ok(());
                    }
                }
            }
        }

        Ok(())
    }

<<<<<<< HEAD
    /// Handler of ResetState control message.
    async fn handle_ctrl_reset_state(
        &mut self,
        durable: bool,
    ) -> Result<(), SummersetError> {
        // send leave notification to manager and wait for its reply
        self.control_hub.send_ctrl(CtrlMsg::Leave)?;
        while self.control_hub.recv_ctrl().await? != CtrlMsg::LeaveReply {}

        // if `durable` is false, truncate backer file
        if !durable {
            // use 0 as a special log action ID here
            self.storage_hub
                .submit_action(0, LogAction::Truncate { offset: 0 })?;
            loop {
                let (action_id, log_result) =
                    self.storage_hub.get_result().await?;
                if action_id == 0 {
                    if log_result
                        != (LogResult::Truncate {
                            offset_ok: true,
                            now_size: 0,
                        })
                    {
                        return logged_err!(self.id; "failed to truncate log to 0");
                    } else {
                        return Ok(());
                    }
                }
            }
        }

        Ok(())
    }

=======
>>>>>>> cb7f7384
    /// Handler of Pause control message.
    fn handle_ctrl_pause(
        &mut self,
        paused: &mut bool,
    ) -> Result<(), SummersetError> {
        pf_warn!(self.id; "server got pause req");
        *paused = true;
        self.control_hub.send_ctrl(CtrlMsg::PauseReply)?;
<<<<<<< HEAD
        Ok(())
    }

    /// Handler of Resume control message.
    fn handle_ctrl_resume(
        &mut self,
        paused: &mut bool,
    ) -> Result<(), SummersetError> {
        pf_warn!(self.id; "server got resume req");
        *paused = false;
        self.control_hub.send_ctrl(CtrlMsg::ResumeReply)?;
        Ok(())
    }

=======
        Ok(())
    }

    /// Handler of Resume control message.
    fn handle_ctrl_resume(
        &mut self,
        paused: &mut bool,
    ) -> Result<(), SummersetError> {
        pf_warn!(self.id; "server got resume req");
        *paused = false;
        self.control_hub.send_ctrl(CtrlMsg::ResumeReply)?;
        Ok(())
    }

>>>>>>> cb7f7384
    /// Synthesized handler of manager control messages. If ok, returns
    /// `Some(true)` if decides to terminate and reboot, `Some(false)` if
    /// decides to shutdown completely, and `None` if not terminating.
    async fn handle_ctrl_msg(
        &mut self,
        msg: CtrlMsg,
        paused: &mut bool,
    ) -> Result<Option<bool>, SummersetError> {
        match msg {
            CtrlMsg::ResetState { durable } => {
                self.handle_ctrl_reset_state(durable).await?;
                Ok(Some(true))
            }

            CtrlMsg::Pause => {
                self.handle_ctrl_pause(paused)?;
                Ok(None)
            }

            CtrlMsg::Resume => {
                self.handle_ctrl_resume(paused)?;
                Ok(None)
            }

            _ => Ok(None), // ignore all other types
        }
    }
<<<<<<< HEAD

    /// Recover state from durable storage log.
    async fn recover_from_log(&mut self) -> Result<(), SummersetError> {
        assert_eq!(self.log_offset, 0);
=======
}

// RepNothingReplica recovery from WAL log
impl RepNothingReplica {
    /// Recover state from durable storage WAL log.
    async fn recover_from_wal(&mut self) -> Result<(), SummersetError> {
        assert_eq!(self.wal_offset, 0);
>>>>>>> cb7f7384
        loop {
            // using 0 as a special log action ID
            self.storage_hub.submit_action(
                0,
                LogAction::Read {
<<<<<<< HEAD
                    offset: self.log_offset,
=======
                    offset: self.wal_offset,
>>>>>>> cb7f7384
                },
            )?;
            let (_, log_result) = self.storage_hub.get_result().await?;

            match log_result {
                LogResult::Read {
                    entry: Some(entry),
                    end_offset,
                } => {
                    // execute all commands on state machine synchronously
                    for (_, req) in entry.reqs.clone() {
                        if let ApiRequest::Req { cmd, .. } = req {
                            // using 0 as a special command ID
                            self.state_machine.submit_cmd(0, cmd)?;
                            let _ = self.state_machine.get_result().await?;
                        }
                    }
                    // rebuild in-memory log entry
                    let num_reqs = entry.reqs.len();
                    self.insts.push(Instance {
                        reqs: entry.reqs,
                        durable: true,
                        execed: vec![true; num_reqs],
                    });
                    // update log offset
<<<<<<< HEAD
                    self.log_offset = end_offset;
=======
                    self.wal_offset = end_offset;
>>>>>>> cb7f7384
                }
                LogResult::Read { entry: None, .. } => {
                    // end of log reached
                    break;
                }
                _ => {
                    return logged_err!(self.id; "unexpected log result type");
                }
            }
        }

        // do an extra Truncate to remove paritial entry at the end if any
        self.storage_hub.submit_action(
            0,
            LogAction::Truncate {
<<<<<<< HEAD
                offset: self.log_offset,
=======
                offset: self.wal_offset,
>>>>>>> cb7f7384
            },
        )?;
        let (_, log_result) = self.storage_hub.get_result().await?;
        if let LogResult::Truncate {
            offset_ok: true, ..
        } = log_result
        {
            Ok(())
        } else {
            logged_err!(self.id; "unexpected log result type")
        }
    }
}

#[async_trait]
impl GenericReplica for RepNothingReplica {
    async fn new_and_setup(
        api_addr: SocketAddr,
        p2p_addr: SocketAddr,
        manager: SocketAddr,
        config_str: Option<&str>,
    ) -> Result<Self, SummersetError> {
        // connect to the cluster manager and get assigned a server ID
        let mut control_hub = ControlHub::new_and_setup(manager).await?;
        let id = control_hub.me;

        // parse protocol-specific configs
        let config = parsed_config!(config_str => ReplicaConfigRepNothing;
<<<<<<< HEAD
                                    batch_interval_us, max_batch_size,
                                    backer_path, logger_sync,
                                    perf_storage_a, perf_storage_b)?;
        if config.batch_interval_us == 0 {
=======
                                    batch_interval_ms, max_batch_size,
                                    backer_path, logger_sync,
                                    perf_storage_a, perf_storage_b)?;
        if config.batch_interval_ms == 0 {
>>>>>>> cb7f7384
            return logged_err!(
                id;
                "invalid config.batch_interval_ms '{}'",
                config.batch_interval_ms
            );
        }

        // setup state machine module
        let state_machine = StateMachine::new_and_setup(id).await?;

        // setup storage hub module
        let storage_hub = StorageHub::new_and_setup(
            id,
            Path::new(&config.backer_path),
            if config.perf_storage_a == 0 && config.perf_storage_b == 0 {
                None
            } else {
                Some((config.perf_storage_a, config.perf_storage_b))
            },
        )
        .await?;

        // TransportHub is not needed in RepNothing

        // tell the manager tha I have joined
        control_hub.send_ctrl(CtrlMsg::NewServerJoin {
            id,
            protocol: SmrProtocol::RepNothing,
            api_addr,
            p2p_addr,
        })?;
        control_hub.recv_ctrl().await?;

        // setup external API module, ready to take in client requests
        let external_api = ExternalApi::new_and_setup(
            id,
            api_addr,
            Duration::from_millis(config.batch_interval_ms),
            config.max_batch_size,
        )
        .await?;

        Ok(RepNothingReplica {
            id,
            config,
            _api_addr: api_addr,
            _p2p_addr: p2p_addr,
            control_hub,
            external_api,
            state_machine,
            storage_hub,
            insts: vec![],
            wal_offset: 0,
        })
    }

    async fn run(
        &mut self,
        mut rx_term: watch::Receiver<bool>,
    ) -> Result<bool, SummersetError> {
<<<<<<< HEAD
        // recover state from durable storage log
        self.recover_from_log().await?;
=======
        // recover state from durable storage WAL log
        self.recover_from_wal().await?;
>>>>>>> cb7f7384

        // main event loop
        let mut paused = false;
        loop {
            tokio::select! {
                // client request batch
                req_batch = self.external_api.get_req_batch(), if !paused => {
                    if let Err(e) = req_batch {
                        pf_error!(self.id; "error getting req batch: {}", e);
                        continue;
                    }
                    let req_batch = req_batch.unwrap();
                    if let Err(e) = self.handle_req_batch(req_batch) {
                        pf_error!(self.id; "error handling req batch: {}", e);
                    }
                },

                // durable logging result
                log_result = self.storage_hub.get_result(), if !paused => {
                    if let Err(e) = log_result {
                        pf_error!(self.id; "error getting log result: {}", e);
                        continue;
                    }
                    let (action_id, log_result) = log_result.unwrap();
                    if let Err(e) = self.handle_log_result(action_id, log_result) {
                        pf_error!(self.id; "error handling log result {}: {}", action_id, e);
                    }
                },

                // state machine execution result
                cmd_result = self.state_machine.get_result(), if !paused => {
                    if let Err(e) = cmd_result {
                        pf_error!(self.id; "error getting cmd result: {}", e);
                        continue;
                    }
                    let (cmd_id, cmd_result) = cmd_result.unwrap();
                    if let Err(e) = self.handle_cmd_result(cmd_id, cmd_result) {
                        pf_error!(self.id; "error handling cmd result {}: {}", cmd_id, e);
                    }
                },

                // manager control message
                ctrl_msg = self.control_hub.recv_ctrl() => {
                    if let Err(e) = ctrl_msg {
                        pf_error!(self.id; "error getting ctrl msg: {}", e);
                        continue;
                    }
                    let ctrl_msg = ctrl_msg.unwrap();
                    match self.handle_ctrl_msg(ctrl_msg, &mut paused).await {
                        Ok(terminate) => {
                            if let Some(restart) = terminate {
                                pf_warn!(
                                    self.id;
                                    "server got {} req",
                                    if restart { "restart" } else { "shutdown" });
                                return Ok(restart);
                            }
                        },
                        Err(e) => {
                            pf_error!(self.id; "error handling ctrl msg: {}", e);
                        }
                    }
                },

                // receiving termination signal
                _ = rx_term.changed() => {
                    pf_warn!(self.id; "server caught termination signal");
                    return Ok(false);
                }
            }
        }
    }

    fn id(&self) -> ReplicaId {
        self.id
    }
}

/// Configuration parameters struct.
#[derive(Debug, Deserialize)]
pub struct ClientConfigRepNothing {
    /// Which server to pick.
    pub server_id: ReplicaId,
}

#[allow(clippy::derivable_impls)]
impl Default for ClientConfigRepNothing {
    fn default() -> Self {
        ClientConfigRepNothing { server_id: 0 }
    }
}

/// RepNothing client-side module.
pub struct RepNothingClient {
    /// Client ID.
    id: ClientId,

    /// Configuration parameters struct.
    config: ClientConfigRepNothing,

    /// Control API stub to the cluster manager.
    ctrl_stub: ClientCtrlStub,

    /// API stub for communicating with the current server.
    api_stub: Option<ClientApiStub>,
}

#[async_trait]
impl GenericEndpoint for RepNothingClient {
    async fn new_and_setup(
        manager: SocketAddr,
        config_str: Option<&str>,
    ) -> Result<Self, SummersetError> {
        // connect to the cluster manager and get assigned a client ID
        pf_info!("c"; "connecting to manager '{}'...", manager);
        let ctrl_stub = ClientCtrlStub::new_by_connect(manager).await?;
        let id = ctrl_stub.id;

        // parse protocol-specific configs
        let config = parsed_config!(config_str => ClientConfigRepNothing;
                                    server_id)?;

        Ok(RepNothingClient {
            id,
            config,
            ctrl_stub,
            api_stub: None,
        })
    }

    async fn connect(&mut self) -> Result<(), SummersetError> {
        // disallow reconnection without leaving
        if self.api_stub.is_some() {
            return logged_err!(self.id; "reconnecting without leaving");
        }

        // ask the manager about the list of active servers
        let mut sent =
            self.ctrl_stub.send_req(Some(&CtrlRequest::QueryInfo))?;
        while !sent {
            sent = self.ctrl_stub.send_req(None)?;
        }

        let reply = self.ctrl_stub.recv_reply().await?;
        match reply {
            CtrlReply::QueryInfo {
                population,
                servers,
            } => {
                // find a server to connect to, starting from provided server_id
                assert!(!servers.is_empty());
                while !servers.contains_key(&self.config.server_id) {
                    self.config.server_id =
                        (self.config.server_id + 1) % population;
                }
                // connect to that server
                pf_info!(self.id; "connecting to server {} '{}'...",
                                  self.config.server_id, servers[&self.config.server_id].0);
                let api_stub = ClientApiStub::new_by_connect(
                    self.id,
                    servers[&self.config.server_id].0,
                )
                .await?;
                self.api_stub = Some(api_stub);
                Ok(())
            }
            _ => logged_err!(self.id; "unexpected reply type received"),
        }
    }

    async fn leave(&mut self, permanent: bool) -> Result<(), SummersetError> {
        // send leave notification to current connected server
        if let Some(mut api_stub) = self.api_stub.take() {
            let mut sent = api_stub.send_req(Some(&ApiRequest::Leave))?;
            while !sent {
                sent = api_stub.send_req(None)?;
            }

            while api_stub.recv_reply().await? != ApiReply::Leave {}
            pf_info!(self.id; "left current server connection");
            api_stub.forget();
        }

        // if permanently leaving, send leave notification to the manager
        if permanent {
            let mut sent =
                self.ctrl_stub.send_req(Some(&CtrlRequest::Leave))?;
            while !sent {
                sent = self.ctrl_stub.send_req(None)?;
            }

            while self.ctrl_stub.recv_reply().await? != CtrlReply::Leave {}
            pf_info!(self.id; "left manager connection");
        }

        Ok(())
    }

    fn send_req(
        &mut self,
        req: Option<&ApiRequest>,
    ) -> Result<bool, SummersetError> {
        match self.api_stub {
            Some(ref mut api_stub) => api_stub.send_req(req),
            None => Err(SummersetError("client not set up".into())),
        }
    }

    async fn recv_reply(&mut self) -> Result<ApiReply, SummersetError> {
        match self.api_stub {
            Some(ref mut api_stub) => api_stub.recv_reply().await,
            None => Err(SummersetError("client not set up".into())),
        }
    }

    fn id(&self) -> ClientId {
        self.id
    }

    fn ctrl_stub(&mut self) -> &mut ClientCtrlStub {
        &mut self.ctrl_stub
    }
}<|MERGE_RESOLUTION|>--- conflicted
+++ resolved
@@ -59,15 +59,9 @@
     }
 }
 
-<<<<<<< HEAD
-/// Log entry type.
-#[derive(Debug, PartialEq, Eq, Clone, Serialize, Deserialize, GetSize)]
-struct LogEntry {
-=======
 /// WAL log entry type.
 #[derive(Debug, PartialEq, Eq, Clone, Serialize, Deserialize, GetSize)]
 struct WalEntry {
->>>>>>> cb7f7384
     reqs: Vec<(ClientId, ApiRequest)>,
 }
 
@@ -293,44 +287,6 @@
         Ok(())
     }
 
-<<<<<<< HEAD
-    /// Handler of ResetState control message.
-    async fn handle_ctrl_reset_state(
-        &mut self,
-        durable: bool,
-    ) -> Result<(), SummersetError> {
-        // send leave notification to manager and wait for its reply
-        self.control_hub.send_ctrl(CtrlMsg::Leave)?;
-        while self.control_hub.recv_ctrl().await? != CtrlMsg::LeaveReply {}
-
-        // if `durable` is false, truncate backer file
-        if !durable {
-            // use 0 as a special log action ID here
-            self.storage_hub
-                .submit_action(0, LogAction::Truncate { offset: 0 })?;
-            loop {
-                let (action_id, log_result) =
-                    self.storage_hub.get_result().await?;
-                if action_id == 0 {
-                    if log_result
-                        != (LogResult::Truncate {
-                            offset_ok: true,
-                            now_size: 0,
-                        })
-                    {
-                        return logged_err!(self.id; "failed to truncate log to 0");
-                    } else {
-                        return Ok(());
-                    }
-                }
-            }
-        }
-
-        Ok(())
-    }
-
-=======
->>>>>>> cb7f7384
     /// Handler of Pause control message.
     fn handle_ctrl_pause(
         &mut self,
@@ -339,7 +295,6 @@
         pf_warn!(self.id; "server got pause req");
         *paused = true;
         self.control_hub.send_ctrl(CtrlMsg::PauseReply)?;
-<<<<<<< HEAD
         Ok(())
     }
 
@@ -354,22 +309,6 @@
         Ok(())
     }
 
-=======
-        Ok(())
-    }
-
-    /// Handler of Resume control message.
-    fn handle_ctrl_resume(
-        &mut self,
-        paused: &mut bool,
-    ) -> Result<(), SummersetError> {
-        pf_warn!(self.id; "server got resume req");
-        *paused = false;
-        self.control_hub.send_ctrl(CtrlMsg::ResumeReply)?;
-        Ok(())
-    }
-
->>>>>>> cb7f7384
     /// Synthesized handler of manager control messages. If ok, returns
     /// `Some(true)` if decides to terminate and reboot, `Some(false)` if
     /// decides to shutdown completely, and `None` if not terminating.
@@ -397,12 +336,6 @@
             _ => Ok(None), // ignore all other types
         }
     }
-<<<<<<< HEAD
-
-    /// Recover state from durable storage log.
-    async fn recover_from_log(&mut self) -> Result<(), SummersetError> {
-        assert_eq!(self.log_offset, 0);
-=======
 }
 
 // RepNothingReplica recovery from WAL log
@@ -410,17 +343,12 @@
     /// Recover state from durable storage WAL log.
     async fn recover_from_wal(&mut self) -> Result<(), SummersetError> {
         assert_eq!(self.wal_offset, 0);
->>>>>>> cb7f7384
         loop {
             // using 0 as a special log action ID
             self.storage_hub.submit_action(
                 0,
                 LogAction::Read {
-<<<<<<< HEAD
-                    offset: self.log_offset,
-=======
                     offset: self.wal_offset,
->>>>>>> cb7f7384
                 },
             )?;
             let (_, log_result) = self.storage_hub.get_result().await?;
@@ -446,11 +374,7 @@
                         execed: vec![true; num_reqs],
                     });
                     // update log offset
-<<<<<<< HEAD
-                    self.log_offset = end_offset;
-=======
                     self.wal_offset = end_offset;
->>>>>>> cb7f7384
                 }
                 LogResult::Read { entry: None, .. } => {
                     // end of log reached
@@ -466,11 +390,7 @@
         self.storage_hub.submit_action(
             0,
             LogAction::Truncate {
-<<<<<<< HEAD
-                offset: self.log_offset,
-=======
                 offset: self.wal_offset,
->>>>>>> cb7f7384
             },
         )?;
         let (_, log_result) = self.storage_hub.get_result().await?;
@@ -499,17 +419,10 @@
 
         // parse protocol-specific configs
         let config = parsed_config!(config_str => ReplicaConfigRepNothing;
-<<<<<<< HEAD
-                                    batch_interval_us, max_batch_size,
-                                    backer_path, logger_sync,
-                                    perf_storage_a, perf_storage_b)?;
-        if config.batch_interval_us == 0 {
-=======
                                     batch_interval_ms, max_batch_size,
                                     backer_path, logger_sync,
                                     perf_storage_a, perf_storage_b)?;
         if config.batch_interval_ms == 0 {
->>>>>>> cb7f7384
             return logged_err!(
                 id;
                 "invalid config.batch_interval_ms '{}'",
@@ -570,13 +483,8 @@
         &mut self,
         mut rx_term: watch::Receiver<bool>,
     ) -> Result<bool, SummersetError> {
-<<<<<<< HEAD
-        // recover state from durable storage log
-        self.recover_from_log().await?;
-=======
         // recover state from durable storage WAL log
         self.recover_from_wal().await?;
->>>>>>> cb7f7384
 
         // main event loop
         let mut paused = false;
