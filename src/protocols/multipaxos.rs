--- conflicted
+++ resolved
@@ -11,11 +11,7 @@
 use std::path::Path;
 use std::net::SocketAddr;
 
-<<<<<<< HEAD
-use crate::utils::{SummersetError, Bitmap};
-=======
 use crate::utils::{SummersetError, Bitmap, Timer};
->>>>>>> d0ab4e52
 use crate::manager::{CtrlMsg, CtrlRequest, CtrlReply};
 use crate::server::{
     ReplicaId, ControlHub, StateMachine, Command, CommandResult, CommandId,
@@ -33,11 +29,7 @@
 
 use serde::{Serialize, Deserialize};
 
-<<<<<<< HEAD
-use tokio::time::Duration;
-=======
 use tokio::time::{self, Duration, Interval, MissedTickBehavior};
->>>>>>> d0ab4e52
 use tokio::sync::watch;
 
 /// Configuration parameters struct.
@@ -414,20 +406,6 @@
                 break;
             }
         }
-<<<<<<< HEAD
-        if slot == self.insts.len() {
-            let new_inst = Instance {
-                bal: 0,
-                status: Status::Null,
-                reqs: req_batch.clone(),
-                leader_bk: Some(LeaderBookkeeping {
-                    prepare_acks: Bitmap::new(self.population, false),
-                    prepare_max_bal: 0,
-                    accept_acks: Bitmap::new(self.population, false),
-                }),
-                replica_bk: None,
-            };
-=======
         if slot == self.start_slot + self.insts.len() {
             let mut new_inst = self.null_instance();
             new_inst.reqs = req_batch.clone();
@@ -437,7 +415,6 @@
                 accept_acks: Bitmap::new(self.population, false),
             });
             new_inst.external = true;
->>>>>>> d0ab4e52
             self.insts.push(new_inst);
         }
 
@@ -1050,8 +1027,6 @@
         Ok(())
     }
 
-<<<<<<< HEAD
-=======
     /// Becomes a leader, sends self-initiated Prepare messages to followers
     /// for all in-progress instances, and starts broadcasting heartbeats.
     fn become_a_leader(&mut self) -> Result<(), SummersetError> {
@@ -1177,17 +1152,13 @@
         Ok(())
     }
 
->>>>>>> d0ab4e52
     /// Handler of ResetState control message.
     async fn handle_ctrl_reset_state(
         &mut self,
         durable: bool,
     ) -> Result<(), SummersetError> {
-<<<<<<< HEAD
-=======
         pf_warn!(self.id; "server got restart req");
 
->>>>>>> d0ab4e52
         // send leave notification to peers and wait for their replies
         self.transport_hub.leave().await?;
 
@@ -1218,26 +1189,6 @@
             }
         }
 
-<<<<<<< HEAD
-        Ok(())
-    }
-
-    /// Synthesized handler of manager control messages. If ok, returns
-    /// `Some(true)` if decides to terminate and reboot, `Some(false)` if
-    /// decides to shutdown completely, and `None` if not terminating.
-    async fn handle_ctrl_msg(
-        &mut self,
-        msg: CtrlMsg,
-    ) -> Result<Option<bool>, SummersetError> {
-        // TODO: fill this when more control message types added
-        match msg {
-            CtrlMsg::ResetState { durable } => {
-                self.handle_ctrl_reset_state(durable).await?;
-                Ok(Some(true))
-            }
-
-            _ => Ok(None), // ignore all other types
-=======
         Ok(())
     }
 
@@ -1658,7 +1609,6 @@
             _ => {
                 logged_err!(self.id; "unexpected log result type")
             }
->>>>>>> d0ab4e52
         }
     }
 }
@@ -1679,16 +1629,12 @@
         // parse protocol-specific configs
         let config = parsed_config!(config_str => ReplicaConfigMultiPaxos;
                                     batch_interval_us, max_batch_size,
-<<<<<<< HEAD
-                                    backer_path, logger_sync)?;
-=======
                                     backer_path, logger_sync,
                                     hb_hear_timeout_min, hb_hear_timeout_max,
                                     hb_send_interval_ms,
                                     snapshot_path, snapshot_interval_s,
                                     perf_storage_a, perf_storage_b,
                                     perf_network_a, perf_network_b)?;
->>>>>>> d0ab4e52
         if config.batch_interval_us == 0 {
             return logged_err!(
                 id;
@@ -1746,21 +1692,6 @@
         )
         .await?;
 
-<<<<<<< HEAD
-        // setup state machine module
-        let state_machine = StateMachine::new_and_setup(id).await?;
-
-        // setup storage hub module
-        let storage_hub =
-            StorageHub::new_and_setup(id, Path::new(&config.backer_path))
-                .await?;
-
-        // setup transport hub module
-        let mut transport_hub =
-            TransportHub::new_and_setup(id, population, p2p_addr).await?;
-
-=======
->>>>>>> d0ab4e52
         // ask for the list of peers to proactively connect to. Do this after
         // transport hub has been set up, so that I will be able to accept
         // later peer connections
@@ -1785,8 +1716,6 @@
         }
         transport_hub.wait_for_group(population).await?;
 
-<<<<<<< HEAD
-=======
         // setup snapshot hub module
         let snapshot_hub = StorageHub::new_and_setup(
             id,
@@ -1795,7 +1724,6 @@
         )
         .await?;
 
->>>>>>> d0ab4e52
         // setup external API module, ready to take in client requests
         let external_api = ExternalApi::new_and_setup(
             id,
@@ -1851,18 +1779,11 @@
         &mut self,
         mut rx_term: watch::Receiver<bool>,
     ) -> Result<bool, SummersetError> {
-<<<<<<< HEAD
-        // TODO: proper leader election
-        if self.id == 0 {
-            self.is_leader = true;
-        }
-=======
         // recover state from durable snapshot file
         self.recover_from_snapshot().await?;
 
         // recover the tail-piece memory log & state from durable storage log
         self.recover_from_log().await?;
->>>>>>> d0ab4e52
 
         // kick off leader activity hearing timer
         self.kickoff_hb_hear_timer()?;
@@ -1953,19 +1874,9 @@
                         continue;
                     }
                     let ctrl_msg = ctrl_msg.unwrap();
-<<<<<<< HEAD
-                    match self.handle_ctrl_msg(ctrl_msg).await {
-                        Ok(terminate) => {
-                            if let Some(restart) = terminate {
-                                pf_warn!(
-                                    self.id;
-                                    "server got {} req",
-                                    if restart { "restart" } else { "shutdown" });
-=======
                     match self.handle_ctrl_msg(ctrl_msg, &mut paused).await {
                         Ok(terminate) => {
                             if let Some(restart) = terminate {
->>>>>>> d0ab4e52
                                 return Ok(restart);
                             }
                         },
@@ -2031,10 +1942,7 @@
         config_str: Option<&str>,
     ) -> Result<Self, SummersetError> {
         // connect to the cluster manager and get assigned a client ID
-<<<<<<< HEAD
-=======
         pf_info!("c"; "connecting to manager '{}'...", manager);
->>>>>>> d0ab4e52
         let ctrl_stub = ClientCtrlStub::new_by_connect(manager).await?;
         let id = ctrl_stub.id;
 
@@ -2049,11 +1957,7 @@
             servers: HashMap::new(),
             server_id: init_server_id,
             ctrl_stub,
-<<<<<<< HEAD
-            api_stub: None,
-=======
             api_stubs: HashMap::new(),
->>>>>>> d0ab4e52
         })
     }
 
@@ -2072,17 +1976,6 @@
 
         let reply = self.ctrl_stub.recv_reply().await?;
         match reply {
-<<<<<<< HEAD
-            CtrlReply::QueryInfo { servers } => {
-                // connect to the one with server ID in config
-                let api_stub = ClientApiStub::new_by_connect(
-                    self.id,
-                    servers[&self.server_id],
-                )
-                .await?;
-                self.api_stub = Some(api_stub);
-                self.servers = servers;
-=======
             CtrlReply::QueryInfo {
                 population,
                 servers,
@@ -2103,7 +1996,6 @@
                         ClientApiStub::new_by_connect(self.id, server).await?;
                     self.api_stubs.insert(id, api_stub);
                 }
->>>>>>> d0ab4e52
                 Ok(())
             }
             _ => logged_err!(self.id; "unexpected reply type received"),
@@ -2131,20 +2023,8 @@
                 sent = self.ctrl_stub.send_req(None)?;
             }
 
-<<<<<<< HEAD
-            let reply = self.ctrl_stub.recv_reply().await?;
-            match reply {
-                CtrlReply::Leave => {
-                    pf_info!(self.id; "left current manager connection");
-                }
-                _ => {
-                    return logged_err!(self.id; "unexpected reply type received");
-                }
-            }
-=======
             while self.ctrl_stub.recv_reply().await? != CtrlReply::Leave {}
             pf_info!(self.id; "left manager connection");
->>>>>>> d0ab4e52
         }
 
         Ok(())
