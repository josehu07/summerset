//! Summerset's collection of replication protocols.

use std::fmt;
use std::net::SocketAddr;

use crate::utils::SummersetError;
use crate::manager::ClusterManager;
use crate::server::GenericReplica;
use crate::client::GenericEndpoint;

use serde::{Serialize, Deserialize};

mod rep_nothing;
use rep_nothing::{RepNothingReplica, RepNothingClient};
pub use rep_nothing::{ReplicaConfigRepNothing, ClientConfigRepNothing};

mod simple_push;
use simple_push::{SimplePushReplica, SimplePushClient};
pub use simple_push::{ReplicaConfigSimplePush, ClientConfigSimplePush};

mod chain_rep;
use chain_rep::{ChainRepReplica, ChainRepClient};
pub use chain_rep::{ReplicaConfigChainRep, ClientConfigChainRep};

mod multipaxos;
use multipaxos::{MultiPaxosReplica, MultiPaxosClient};
pub use multipaxos::{ReplicaConfigMultiPaxos, ClientConfigMultiPaxos};

mod raft;
use raft::{RaftReplica, RaftClient};
pub use raft::{ReplicaConfigRaft, ClientConfigRaft};

<<<<<<< HEAD
mod rs_paxos;
use rs_paxos::{RSPaxosReplica, RSPaxosClient};
pub use rs_paxos::{ReplicaConfigRSPaxos, ClientConfigRSPaxos};
=======
mod rspaxos;
use rspaxos::{RSPaxosReplica, RSPaxosClient};
pub use rspaxos::{ReplicaConfigRSPaxos, ClientConfigRSPaxos};

mod craft;
use craft::{CRaftReplica, CRaftClient};
pub use craft::{ReplicaConfigCRaft, ClientConfigCRaft};

mod crossword;
use crossword::{CrosswordReplica, CrosswordClient};
pub use crossword::{ReplicaConfigCrossword, ClientConfigCrossword};
>>>>>>> 40535fc7

/// Enum of supported replication protocol types.
#[derive(Debug, PartialEq, Eq, Clone, Copy, Serialize, Deserialize)]
pub enum SmrProtocol {
    RepNothing,
    SimplePush,
    ChainRep,
    MultiPaxos,
    Raft,
    RSPaxos,
    CRaft,
    Crossword,
}

/// Helper macro for saving boilder-plate `Box<dyn ..>` mapping in
/// protocol-specific struct creations.
macro_rules! box_if_ok {
    ($thing:expr) => {
        // explicitly coerce to unsized `Box<dyn ..>`
        $thing.map(|o| Box::new(o) as _)
    };
}

impl SmrProtocol {
    /// Parse command line string into SmrProtocol enum.
    pub fn parse_name(name: &str) -> Option<Self> {
        match name {
            "RepNothing" => Some(Self::RepNothing),
            "SimplePush" => Some(Self::SimplePush),
            "ChainRep" => Some(Self::ChainRep),
            "MultiPaxos" => Some(Self::MultiPaxos),
            "Raft" => Some(Self::Raft),
            "RSPaxos" => Some(Self::RSPaxos),
            "CRaft" => Some(Self::CRaft),
            "Crossword" => Some(Self::Crossword),
            _ => None,
        }
    }

    /// Create the cluster manager for this protocol.
    pub async fn new_cluster_manager_setup(
        &self,
        srv_addr: SocketAddr,
        cli_addr: SocketAddr,
        population: u8,
    ) -> Result<ClusterManager, SummersetError> {
        ClusterManager::new_and_setup(*self, srv_addr, cli_addr, population)
            .await
    }

    /// Create a server replica instance of this protocol on heap.
    pub async fn new_server_replica_setup(
        &self,
        api_addr: SocketAddr,
        p2p_addr: SocketAddr,
        ctrl_bind: SocketAddr,
        p2p_bind_base: SocketAddr,
        manager: SocketAddr,
        config_str: Option<&str>,
    ) -> Result<Box<dyn GenericReplica>, SummersetError> {
        match self {
            Self::RepNothing => {
                box_if_ok!(
                    RepNothingReplica::new_and_setup(
                        api_addr,
                        p2p_addr,
                        ctrl_bind,
                        p2p_bind_base,
                        manager,
                        config_str
                    )
                    .await
                )
            }
            Self::SimplePush => {
                box_if_ok!(
                    SimplePushReplica::new_and_setup(
                        api_addr,
                        p2p_addr,
                        ctrl_bind,
                        p2p_bind_base,
                        manager,
                        config_str
                    )
                    .await
                )
            }
            Self::ChainRep => {
                box_if_ok!(
                    ChainRepReplica::new_and_setup(
                        api_addr,
                        p2p_addr,
                        ctrl_bind,
                        p2p_bind_base,
                        manager,
                        config_str
                    )
                    .await
                )
            }
            Self::MultiPaxos => {
                box_if_ok!(
                    MultiPaxosReplica::new_and_setup(
                        api_addr,
                        p2p_addr,
                        ctrl_bind,
                        p2p_bind_base,
                        manager,
                        config_str
                    )
                    .await
                )
            }
            Self::Raft => {
                box_if_ok!(
                    RaftReplica::new_and_setup(
                        api_addr,
                        p2p_addr,
                        ctrl_bind,
                        p2p_bind_base,
                        manager,
                        config_str
                    )
                    .await
                )
            }
            Self::Raft => {
                box_if_ok!(
                    RaftReplica::new_and_setup(
                        api_addr, p2p_addr, manager, config_str
                    )
                    .await
                )
            }
            Self::RSPaxos => {
                box_if_ok!(
                    RSPaxosReplica::new_and_setup(
                        api_addr,
                        p2p_addr,
                        ctrl_bind,
                        p2p_bind_base,
                        manager,
                        config_str
                    )
                    .await
                )
            }
            Self::CRaft => {
                box_if_ok!(
                    CRaftReplica::new_and_setup(
                        api_addr,
                        p2p_addr,
                        ctrl_bind,
                        p2p_bind_base,
                        manager,
                        config_str
                    )
                    .await
                )
            }
            Self::Crossword => {
                box_if_ok!(
                    CrosswordReplica::new_and_setup(
                        api_addr,
                        p2p_addr,
                        ctrl_bind,
                        p2p_bind_base,
                        manager,
                        config_str
                    )
                    .await
                )
            }
        }
    }

    /// Create a client endpoint instance of this protocol on heap.
    pub async fn new_client_endpoint(
        &self,
        ctrl_bind: SocketAddr,
        api_bind_base: SocketAddr,
        manager: SocketAddr,
        config_str: Option<&str>,
    ) -> Result<Box<dyn GenericEndpoint>, SummersetError> {
        match self {
            Self::RepNothing => {
                box_if_ok!(
<<<<<<< HEAD
                    RepNothingClient::new_and_setup(manager, config_str).await
=======
                    RepNothingClient::new_and_setup(
                        ctrl_bind,
                        api_bind_base,
                        manager,
                        config_str
                    )
                    .await
>>>>>>> 40535fc7
                )
            }
            Self::SimplePush => {
                box_if_ok!(
<<<<<<< HEAD
                    SimplePushClient::new_and_setup(manager, config_str).await
=======
                    SimplePushClient::new_and_setup(
                        ctrl_bind,
                        api_bind_base,
                        manager,
                        config_str
                    )
                    .await
                )
            }
            Self::ChainRep => {
                box_if_ok!(
                    ChainRepClient::new_and_setup(
                        ctrl_bind,
                        api_bind_base,
                        manager,
                        config_str
                    )
                    .await
>>>>>>> 40535fc7
                )
            }
            Self::MultiPaxos => {
                box_if_ok!(
<<<<<<< HEAD
                    MultiPaxosClient::new_and_setup(manager, config_str).await
                )
            }
            Self::Raft => {
                box_if_ok!(RaftClient::new_and_setup(manager, config_str).await)
            }
            Self::RSPaxos => {
                box_if_ok!(
                    RSPaxosClient::new_and_setup(manager, config_str).await
=======
                    MultiPaxosClient::new_and_setup(
                        ctrl_bind,
                        api_bind_base,
                        manager,
                        config_str
                    )
                    .await
                )
            }
            Self::Raft => {
                box_if_ok!(
                    RaftClient::new_and_setup(
                        ctrl_bind,
                        api_bind_base,
                        manager,
                        config_str
                    )
                    .await
                )
            }
            Self::RSPaxos => {
                box_if_ok!(
                    RSPaxosClient::new_and_setup(
                        ctrl_bind,
                        api_bind_base,
                        manager,
                        config_str
                    )
                    .await
                )
            }
            Self::CRaft => {
                box_if_ok!(
                    CRaftClient::new_and_setup(
                        ctrl_bind,
                        api_bind_base,
                        manager,
                        config_str
                    )
                    .await
                )
            }
            Self::Crossword => {
                box_if_ok!(
                    CrosswordClient::new_and_setup(
                        ctrl_bind,
                        api_bind_base,
                        manager,
                        config_str
                    )
                    .await
>>>>>>> 40535fc7
                )
            }
        }
    }
}

impl fmt::Display for SmrProtocol {
    fn fmt(&self, f: &mut fmt::Formatter) -> fmt::Result {
        write!(f, "{:?}", self)
    }
}

#[cfg(test)]
mod protocols_name_tests {
    use super::*;

    macro_rules! valid_name_test {
        ($protocol:ident) => {
            assert_eq!(
                SmrProtocol::parse_name(stringify!($protocol)),
                Some(SmrProtocol::$protocol)
            );
        };
    }

    #[test]
    fn parse_valid_names() {
        valid_name_test!(RepNothing);
        valid_name_test!(SimplePush);
        valid_name_test!(ChainRep);
        valid_name_test!(MultiPaxos);
        valid_name_test!(Raft);
        valid_name_test!(RSPaxos);
        valid_name_test!(CRaft);
        valid_name_test!(Crossword);
    }

    #[test]
    fn parse_invalid_name() {
        assert_eq!(SmrProtocol::parse_name("InvalidProtocol"), None);
    }
}<|MERGE_RESOLUTION|>--- conflicted
+++ resolved
@@ -30,11 +30,6 @@
 use raft::{RaftReplica, RaftClient};
 pub use raft::{ReplicaConfigRaft, ClientConfigRaft};
 
-<<<<<<< HEAD
-mod rs_paxos;
-use rs_paxos::{RSPaxosReplica, RSPaxosClient};
-pub use rs_paxos::{ReplicaConfigRSPaxos, ClientConfigRSPaxos};
-=======
 mod rspaxos;
 use rspaxos::{RSPaxosReplica, RSPaxosClient};
 pub use rspaxos::{ReplicaConfigRSPaxos, ClientConfigRSPaxos};
@@ -42,11 +37,6 @@
 mod craft;
 use craft::{CRaftReplica, CRaftClient};
 pub use craft::{ReplicaConfigCRaft, ClientConfigCRaft};
-
-mod crossword;
-use crossword::{CrosswordReplica, CrosswordClient};
-pub use crossword::{ReplicaConfigCrossword, ClientConfigCrossword};
->>>>>>> 40535fc7
 
 /// Enum of supported replication protocol types.
 #[derive(Debug, PartialEq, Eq, Clone, Copy, Serialize, Deserialize)]
@@ -58,7 +48,6 @@
     Raft,
     RSPaxos,
     CRaft,
-    Crossword,
 }
 
 /// Helper macro for saving boilder-plate `Box<dyn ..>` mapping in
@@ -81,7 +70,6 @@
             "Raft" => Some(Self::Raft),
             "RSPaxos" => Some(Self::RSPaxos),
             "CRaft" => Some(Self::CRaft),
-            "Crossword" => Some(Self::Crossword),
             _ => None,
         }
     }
@@ -207,19 +195,6 @@
                     .await
                 )
             }
-            Self::Crossword => {
-                box_if_ok!(
-                    CrosswordReplica::new_and_setup(
-                        api_addr,
-                        p2p_addr,
-                        ctrl_bind,
-                        p2p_bind_base,
-                        manager,
-                        config_str
-                    )
-                    .await
-                )
-            }
         }
     }
 
@@ -234,9 +209,6 @@
         match self {
             Self::RepNothing => {
                 box_if_ok!(
-<<<<<<< HEAD
-                    RepNothingClient::new_and_setup(manager, config_str).await
-=======
                     RepNothingClient::new_and_setup(
                         ctrl_bind,
                         api_bind_base,
@@ -244,14 +216,10 @@
                         config_str
                     )
                     .await
->>>>>>> 40535fc7
                 )
             }
             Self::SimplePush => {
                 box_if_ok!(
-<<<<<<< HEAD
-                    SimplePushClient::new_and_setup(manager, config_str).await
-=======
                     SimplePushClient::new_and_setup(
                         ctrl_bind,
                         api_bind_base,
@@ -270,44 +238,32 @@
                         config_str
                     )
                     .await
->>>>>>> 40535fc7
                 )
             }
             Self::MultiPaxos => {
                 box_if_ok!(
-<<<<<<< HEAD
-                    MultiPaxosClient::new_and_setup(manager, config_str).await
+                    MultiPaxosClient::new_and_setup(
+                        ctrl_bind,
+                        api_bind_base,
+                        manager,
+                        config_str
+                    )
+                    .await
                 )
             }
             Self::Raft => {
-                box_if_ok!(RaftClient::new_and_setup(manager, config_str).await)
+                box_if_ok!(
+                    RaftClient::new_and_setup(
+                        ctrl_bind,
+                        api_bind_base,
+                        manager,
+                        config_str
+                    )
+                    .await
+                )
             }
             Self::RSPaxos => {
                 box_if_ok!(
-                    RSPaxosClient::new_and_setup(manager, config_str).await
-=======
-                    MultiPaxosClient::new_and_setup(
-                        ctrl_bind,
-                        api_bind_base,
-                        manager,
-                        config_str
-                    )
-                    .await
-                )
-            }
-            Self::Raft => {
-                box_if_ok!(
-                    RaftClient::new_and_setup(
-                        ctrl_bind,
-                        api_bind_base,
-                        manager,
-                        config_str
-                    )
-                    .await
-                )
-            }
-            Self::RSPaxos => {
-                box_if_ok!(
                     RSPaxosClient::new_and_setup(
                         ctrl_bind,
                         api_bind_base,
@@ -326,18 +282,6 @@
                         config_str
                     )
                     .await
-                )
-            }
-            Self::Crossword => {
-                box_if_ok!(
-                    CrosswordClient::new_and_setup(
-                        ctrl_bind,
-                        api_bind_base,
-                        manager,
-                        config_str
-                    )
-                    .await
->>>>>>> 40535fc7
                 )
             }
         }
@@ -372,7 +316,6 @@
         valid_name_test!(Raft);
         valid_name_test!(RSPaxos);
         valid_name_test!(CRaft);
-        valid_name_test!(Crossword);
     }
 
     #[test]
